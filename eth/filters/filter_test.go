--- conflicted
+++ resolved
@@ -29,10 +29,6 @@
 	"github.com/ethereum/go-ethereum/core/rawdb"
 	"github.com/ethereum/go-ethereum/core/types"
 	"github.com/ethereum/go-ethereum/crypto"
-<<<<<<< HEAD
-	"github.com/ethereum/go-ethereum/event"
-=======
->>>>>>> 58cf5686
 	"github.com/ethereum/go-ethereum/params"
 )
 
@@ -53,20 +49,6 @@
 	defer os.RemoveAll(dir)
 
 	var (
-<<<<<<< HEAD
-		db, _      = rawdb.NewLevelDBDatabase(dir, 0, 0, "")
-		mux        = new(event.TypeMux)
-		txFeed     = new(event.Feed)
-		rmLogsFeed = new(event.Feed)
-		logsFeed   = new(event.Feed)
-		chainFeed  = new(event.Feed)
-		backend    = &testBackend{mux, db, 0, txFeed, rmLogsFeed, logsFeed, chainFeed}
-		key1, _    = crypto.HexToECDSA("b71c71a67e1177ad4e901695e1b4b9ee17ae16c6668d313eac2f96dbcda3f291")
-		addr1      = crypto.PubkeyToAddress(key1.PublicKey)
-		addr2      = common.BytesToAddress([]byte("jeff"))
-		addr3      = common.BytesToAddress([]byte("ethereum"))
-		addr4      = common.BytesToAddress([]byte("random addresses please"))
-=======
 		db, _   = rawdb.NewLevelDBDatabase(dir, 0, 0, "")
 		backend = &testBackend{db: db}
 		key1, _ = crypto.HexToECDSA("b71c71a67e1177ad4e901695e1b4b9ee17ae16c6668d313eac2f96dbcda3f291")
@@ -74,7 +56,6 @@
 		addr2   = common.BytesToAddress([]byte("jeff"))
 		addr3   = common.BytesToAddress([]byte("ethereum"))
 		addr4   = common.BytesToAddress([]byte("random addresses please"))
->>>>>>> 58cf5686
 	)
 	defer db.Close()
 
@@ -122,22 +103,10 @@
 	defer os.RemoveAll(dir)
 
 	var (
-<<<<<<< HEAD
-		db, _      = rawdb.NewLevelDBDatabase(dir, 0, 0, "")
-		mux        = new(event.TypeMux)
-		txFeed     = new(event.Feed)
-		rmLogsFeed = new(event.Feed)
-		logsFeed   = new(event.Feed)
-		chainFeed  = new(event.Feed)
-		backend    = &testBackend{mux, db, 0, txFeed, rmLogsFeed, logsFeed, chainFeed}
-		key1, _    = crypto.HexToECDSA("b71c71a67e1177ad4e901695e1b4b9ee17ae16c6668d313eac2f96dbcda3f291")
-		addr       = crypto.PubkeyToAddress(key1.PublicKey)
-=======
 		db, _   = rawdb.NewLevelDBDatabase(dir, 0, 0, "")
 		backend = &testBackend{db: db}
 		key1, _ = crypto.HexToECDSA("b71c71a67e1177ad4e901695e1b4b9ee17ae16c6668d313eac2f96dbcda3f291")
 		addr    = crypto.PubkeyToAddress(key1.PublicKey)
->>>>>>> 58cf5686
 
 		hash1 = common.BytesToHash([]byte("topic1"))
 		hash2 = common.BytesToHash([]byte("topic2"))
