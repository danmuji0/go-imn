--- conflicted
+++ resolved
@@ -24,12 +24,9 @@
 	"time"
 
 	"github.com/ethereum/go-ethereum/common"
-<<<<<<< HEAD
 	"github.com/ethereum/go-ethereum/common/batch"
 	"github.com/ethereum/go-ethereum/common/lru"
-=======
 	"github.com/ethereum/go-ethereum/core/forkid"
->>>>>>> 58cf5686
 	"github.com/ethereum/go-ethereum/core/types"
 	metaapi "github.com/ethereum/go-ethereum/metadium/api"
 	metaminer "github.com/ethereum/go-ethereum/metadium/miner"
@@ -222,13 +219,6 @@
 	} else {
 		return p2p.Send(p.rw, TxMsg, txs)
 	}
-<<<<<<< HEAD
-=======
-	for p.knownTxs.Cardinality() >= maxKnownTxs {
-		p.knownTxs.Pop()
-	}
-	return p2p.Send(p.rw, TxMsg, txs)
->>>>>>> 58cf5686
 }
 
 // AsyncSendTransactions queues list of transactions propagation to a remote
@@ -240,9 +230,6 @@
 		for _, tx := range txs {
 			p.knownTxs.Put(tx.Hash(), true)
 		}
-		for p.knownTxs.Cardinality() >= maxKnownTxs {
-			p.knownTxs.Pop()
-		}
 	default:
 		p.Log().Debug("Dropping transaction propagation", "count", len(txs))
 	}
@@ -261,9 +248,6 @@
 	// Mark all the block hashes as known, but ensure we don't overflow our limits
 	for _, hash := range hashes {
 		p.knownBlocks.Put(hash, true)
-	}
-	for p.knownBlocks.Cardinality() >= maxKnownBlocks {
-		p.knownBlocks.Pop()
 	}
 	request := make(newBlockHashesData, len(hashes))
 	for i := 0; i < len(hashes); i++ {
@@ -280,14 +264,7 @@
 	select {
 	case p.queuedAnns <- block:
 		// Mark all the block hash as known, but ensure we don't overflow our limits
-<<<<<<< HEAD
 		p.knownBlocks.Put(block.Hash(), true)
-=======
-		p.knownBlocks.Add(block.Hash())
-		for p.knownBlocks.Cardinality() >= maxKnownBlocks {
-			p.knownBlocks.Pop()
-		}
->>>>>>> 58cf5686
 	default:
 		p.Log().Debug("Dropping block announcement", "number", block.NumberU64(), "hash", block.Hash())
 	}
@@ -296,14 +273,7 @@
 // SendNewBlock propagates an entire block to a remote peer.
 func (p *peer) SendNewBlock(block *types.Block, td *big.Int) error {
 	// Mark all the block hash as known, but ensure we don't overflow our limits
-<<<<<<< HEAD
 	p.knownBlocks.Put(block.Hash(), true)
-=======
-	p.knownBlocks.Add(block.Hash())
-	for p.knownBlocks.Cardinality() >= maxKnownBlocks {
-		p.knownBlocks.Pop()
-	}
->>>>>>> 58cf5686
 	return p2p.Send(p.rw, NewBlockMsg, []interface{}{block, td})
 }
 
@@ -313,14 +283,7 @@
 	select {
 	case p.queuedProps <- &propEvent{block: block, td: td}:
 		// Mark all the block hash as known, but ensure we don't overflow our limits
-<<<<<<< HEAD
 		p.knownBlocks.Put(block.Hash(), true)
-=======
-		p.knownBlocks.Add(block.Hash())
-		for p.knownBlocks.Cardinality() >= maxKnownBlocks {
-			p.knownBlocks.Pop()
-		}
->>>>>>> 58cf5686
 	default:
 		p.Log().Debug("Dropping block propagation", "number", block.NumberU64(), "hash", block.Hash())
 	}
