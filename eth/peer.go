// Copyright 2015 The go-ethereum Authors
// This file is part of the go-ethereum library.
//
// The go-ethereum library is free software: you can redistribute it and/or modify
// it under the terms of the GNU Lesser General Public License as published by
// the Free Software Foundation, either version 3 of the License, or
// (at your option) any later version.
//
// The go-ethereum library is distributed in the hope that it will be useful,
// but WITHOUT ANY WARRANTY; without even the implied warranty of
// MERCHANTABILITY or FITNESS FOR A PARTICULAR PURPOSE. See the
// GNU Lesser General Public License for more details.
//
// You should have received a copy of the GNU Lesser General Public License
// along with the go-ethereum library. If not, see <http://www.gnu.org/licenses/>.

package eth

import (
	"math/big"
	"sync"
	"time"

<<<<<<< HEAD
	"github.com/ethereum/go-ethereum/common"
	"github.com/ethereum/go-ethereum/common/batch"
	"github.com/ethereum/go-ethereum/common/lru"
	"github.com/ethereum/go-ethereum/core/forkid"
	"github.com/ethereum/go-ethereum/core/types"
	metaapi "github.com/ethereum/go-ethereum/metadium/api"
	metaminer "github.com/ethereum/go-ethereum/metadium/miner"
	"github.com/ethereum/go-ethereum/p2p"
	"github.com/ethereum/go-ethereum/params"
	"github.com/ethereum/go-ethereum/rlp"
)

var (
	errClosed            = errors.New("peer set is closed")
	errAlreadyRegistered = errors.New("peer is already registered")
	errNotRegistered     = errors.New("peer is not registered")
)

const (
	maxKnownTxs    = 102400 // Maximum transactions hashes to keep in the known list (prevent DOS)
	maxKnownBlocks = 1024  // Maximum block hashes to keep in the known list (prevent DOS)

	// maxQueuedTxs is the maximum number of transaction lists to queue up before
	// dropping broadcasts. This is a sensitive number as a transaction list might
	// contain a single transaction, or thousands.
	maxQueuedTxs = 40960

	// maxQueuedProps is the maximum number of block propagations to queue up before
	// dropping broadcasts. There's not much point in queueing stale blocks, so a few
	// that might cover uncles should be enough.
	maxQueuedProps = 1024

	// maxQueuedAnns is the maximum number of block announcements to queue up before
	// dropping broadcasts. Similarly to block propagations, there's no point to queue
	// above some healthy uncle limit, so use that.
	maxQueuedAnns = 1024

	handshakeTimeout = 5 * time.Second
)

// PeerInfo represents a short summary of the Ethereum sub-protocol metadata known
=======
	"github.com/ethereum/go-ethereum/eth/protocols/eth"
	"github.com/ethereum/go-ethereum/eth/protocols/snap"
)

// ethPeerInfo represents a short summary of the `eth` sub-protocol metadata known
>>>>>>> 26675454
// about a connected peer.
type ethPeerInfo struct {
	Version    uint     `json:"version"`    // Ethereum protocol version negotiated
	Difficulty *big.Int `json:"difficulty"` // Total difficulty of the peer's blockchain
	Head       string   `json:"head"`       // Hex hash of the peer's best owned block
}

// ethPeer is a wrapper around eth.Peer to maintain a few extra metadata.
type ethPeer struct {
	*eth.Peer
	snapExt *snapPeer // Satellite `snap` connection

<<<<<<< HEAD
	head common.Hash
	td   *big.Int
	lock sync.RWMutex

	knownTxs    *lru.LruCache             // Set of transaction hashes known to be known by this peer
	knownBlocks *lru.LruCache             // Set of block hashes known to be known by this peer
	queuedTxs   chan []*types.Transaction // Queue of transactions to broadcast to the peer
	queuedProps chan *propEvent           // Queue of blocks to broadcast to the peer
	queuedAnns  chan *types.Block         // Queue of blocks to announce to the peer
	term        chan struct{}             // Termination channel to stop the broadcaster
}

func newPeer(version int, p *p2p.Peer, rw p2p.MsgReadWriter) *peer {
	return &peer{
		Peer:        p,
		rw:          rw,
		version:     version,
		id:          fmt.Sprintf("%x", p.ID().Bytes()[:8]),
		knownTxs:    lru.NewLruCache(maxKnownTxs, true),
		knownBlocks: lru.NewLruCache(maxKnownBlocks, true),
		queuedTxs:   make(chan []*types.Transaction, maxQueuedTxs),
		queuedProps: make(chan *propEvent, maxQueuedProps),
		queuedAnns:  make(chan *types.Block, maxQueuedAnns),
		term:        make(chan struct{}),
	}
}

// broadcast is a write loop that multiplexes block propagations, announcements
// and transaction broadcasts into the remote peer. The goal is to have an async
// writer that does not lock up node internals.
func (p *peer) broadcast() {
	b := batch.NewBatch(time.Millisecond * 10, time.Millisecond * 30, 1000,
		func(data interface{}, count int) error {
			var txs []*types.Transaction
			for _, i := range data.([]interface{}) {
				txs = append(txs, i.(*types.Transaction))
			}

			if err := p.SendTransactions(txs); err != nil {
				return err
			}
			p.Log().Trace("Broadcast transactions", "count", len(txs))
			return nil
		})
	defer b.Stop()
	go b.Run()

	for {
		select {
		case prop := <-p.queuedProps:
			if err := p.SendNewBlock(prop.block, prop.td); err != nil {
				return
			}
			p.Log().Trace("Propagated block", "number", prop.block.Number(), "hash", prop.block.Hash(), "td", prop.td)

		case block := <-p.queuedAnns:
			if err := p.SendNewBlockHashes([]common.Hash{block.Hash()}, []uint64{block.NumberU64()}); err != nil {
				return
			}
			p.Log().Trace("Announced block", "number", block.Number(), "hash", block.Hash())

		case txs := <-p.queuedTxs:
			for _, i := range txs {
				b.Put(i)
			}

		case <-p.term:
			return
		}
	}
}

// close signals the broadcast goroutine to terminate.
func (p *peer) close() {
	close(p.term)
}

// Info gathers and returns a collection of metadata known about a peer.
func (p *peer) Info() *PeerInfo {
=======
	syncDrop *time.Timer   // Connection dropper if `eth` sync progress isn't validated in time
	snapWait chan struct{} // Notification channel for snap connections
	lock     sync.RWMutex  // Mutex protecting the internal fields
}

// info gathers and returns some `eth` protocol metadata known about a peer.
func (p *ethPeer) info() *ethPeerInfo {
>>>>>>> 26675454
	hash, td := p.Head()

	return &ethPeerInfo{
		Version:    p.Version(),
		Difficulty: td,
		Head:       hash.Hex(),
	}
}

<<<<<<< HEAD
// Head retrieves a copy of the current head hash and total difficulty of the
// peer.
func (p *peer) Head() (hash common.Hash, td *big.Int) {
	p.lock.RLock()
	defer p.lock.RUnlock()

	copy(hash[:], p.head[:])
	return hash, new(big.Int).Set(p.td)
}

// SetHead updates the head hash and total difficulty of the peer.
func (p *peer) SetHead(hash common.Hash, td *big.Int) {
	p.lock.Lock()
	defer p.lock.Unlock()

	copy(p.head[:], hash[:])
	p.td.Set(td)
}

// MarkBlock marks a block as known for the peer, ensuring that the block will
// never be propagated to this particular peer.
func (p *peer) MarkBlock(hash common.Hash) {
	// If we reached the memory allowance, drop a previously known block hash
	p.knownBlocks.Put(hash, true)
}

// MarkTransaction marks a transaction as known for the peer, ensuring that it
// will never be propagated to this particular peer.
func (p *peer) MarkTransaction(hash common.Hash) {
	// If we reached the memory allowance, drop a previously known transaction hash
	p.knownTxs.Put(hash, true)
}

// SendTransactions sends transactions to the peer and includes the hashes
// in its transaction hash set for future reference.
func (p *peer) SendTransactions(txs types.Transactions) error {
	// Mark all the transactions as known, but ensure we don't overflow our limits
	for _, tx := range txs {
		p.knownTxs.Put(tx.Hash(), true)
	}
	if p.version >= eth64 {
		return p2p.Send(p.rw, TxExMsg, types.Txs2TxExs(txs))
	} else {
		return p2p.Send(p.rw, TxMsg, txs)
	}
}

// AsyncSendTransactions queues list of transactions propagation to a remote
// peer. If the peer's broadcast queue is full, the event is silently dropped.
func (p *peer) AsyncSendTransactions(txs []*types.Transaction) {
	select {
	case p.queuedTxs <- txs:
		// Mark all the transactions as known, but ensure we don't overflow our limits
		for _, tx := range txs {
			p.knownTxs.Put(tx.Hash(), true)
		}
	default:
		p.Log().Debug("Dropping transaction propagation", "count", len(txs))
	}
}

func (p *peer) resendPendingTxs(txs map[common.Address]types.Transactions) {
	p.knownTxs.Clear()
	for _, ts := range txs {
		p.AsyncSendTransactions(ts)
	}
}

// SendNewBlockHashes announces the availability of a number of blocks through
// a hash notification.
func (p *peer) SendNewBlockHashes(hashes []common.Hash, numbers []uint64) error {
	// Mark all the block hashes as known, but ensure we don't overflow our limits
	for _, hash := range hashes {
		p.knownBlocks.Put(hash, true)
	}
	request := make(newBlockHashesData, len(hashes))
	for i := 0; i < len(hashes); i++ {
		request[i].Hash = hashes[i]
		request[i].Number = numbers[i]
	}
	return p2p.Send(p.rw, NewBlockHashesMsg, request)
}

// AsyncSendNewBlockHash queues the availability of a block for propagation to a
// remote peer. If the peer's broadcast queue is full, the event is silently
// dropped.
func (p *peer) AsyncSendNewBlockHash(block *types.Block) {
	select {
	case p.queuedAnns <- block:
		// Mark all the block hash as known, but ensure we don't overflow our limits
		p.knownBlocks.Put(block.Hash(), true)
	default:
		p.Log().Debug("Dropping block announcement", "number", block.NumberU64(), "hash", block.Hash())
	}
}

// SendNewBlock propagates an entire block to a remote peer.
func (p *peer) SendNewBlock(block *types.Block, td *big.Int) error {
	// Mark all the block hash as known, but ensure we don't overflow our limits
	p.knownBlocks.Put(block.Hash(), true)
	return p2p.Send(p.rw, NewBlockMsg, []interface{}{block, td})
}

// AsyncSendNewBlock queues an entire block for propagation to a remote peer. If
// the peer's broadcast queue is full, the event is silently dropped.
func (p *peer) AsyncSendNewBlock(block *types.Block, td *big.Int) {
	select {
	case p.queuedProps <- &propEvent{block: block, td: td}:
		// Mark all the block hash as known, but ensure we don't overflow our limits
		p.knownBlocks.Put(block.Hash(), true)
	default:
		p.Log().Debug("Dropping block propagation", "number", block.NumberU64(), "hash", block.Hash())
	}
}

// SendBlockHeaders sends a batch of block headers to the remote peer.
func (p *peer) SendBlockHeaders(headers []*types.Header) error {
	return p2p.Send(p.rw, BlockHeadersMsg, headers)
}

// SendBlockBodies sends a batch of block contents to the remote peer.
func (p *peer) SendBlockBodies(bodies []*blockBody) error {
	return p2p.Send(p.rw, BlockBodiesMsg, blockBodiesData(bodies))
}

// SendBlockBodiesRLP sends a batch of block contents to the remote peer from
// an already RLP encoded format.
func (p *peer) SendBlockBodiesRLP(bodies []rlp.RawValue) error {
	return p2p.Send(p.rw, BlockBodiesMsg, bodies)
}

// SendNodeDataRLP sends a batch of arbitrary internal data, corresponding to the
// hashes requested.
func (p *peer) SendNodeData(data [][]byte) error {
	return p2p.Send(p.rw, NodeDataMsg, data)
}

// SendReceiptsRLP sends a batch of transaction receipts, corresponding to the
// ones requested from an already RLP encoded format.
func (p *peer) SendReceiptsRLP(receipts []rlp.RawValue) error {
	return p2p.Send(p.rw, ReceiptsMsg, receipts)
}

// SendStatusEx sends this node's miner status
func (p *peer) SendStatusEx(status *metaapi.MetadiumMinerStatus) error {
	return p2p.Send(p.rw, StatusExMsg, status)
}

// SendEtcdCluster sends this node's etcd cluster
func (p *peer) SendEtcdCluster(cluster string) error {
	return p2p.Send(p.rw, EtcdClusterMsg, cluster)
}

// RequestOneHeader is a wrapper around the header query functions to fetch a
// single header. It is used solely by the fetcher.
func (p *peer) RequestOneHeader(hash common.Hash) error {
	p.Log().Debug("Fetching single header", "hash", hash)
	return p2p.Send(p.rw, GetBlockHeadersMsg, &getBlockHeadersData{Origin: hashOrNumber{Hash: hash}, Amount: uint64(1), Skip: uint64(0), Reverse: false})
}

// RequestHeadersByHash fetches a batch of blocks' headers corresponding to the
// specified header query, based on the hash of an origin block.
func (p *peer) RequestHeadersByHash(origin common.Hash, amount int, skip int, reverse bool) error {
	p.Log().Debug("Fetching batch of headers", "count", amount, "fromhash", origin, "skip", skip, "reverse", reverse)
	return p2p.Send(p.rw, GetBlockHeadersMsg, &getBlockHeadersData{Origin: hashOrNumber{Hash: origin}, Amount: uint64(amount), Skip: uint64(skip), Reverse: reverse})
}

// RequestHeadersByNumber fetches a batch of blocks' headers corresponding to the
// specified header query, based on the number of an origin block.
func (p *peer) RequestHeadersByNumber(origin uint64, amount int, skip int, reverse bool) error {
	p.Log().Debug("Fetching batch of headers", "count", amount, "fromnum", origin, "skip", skip, "reverse", reverse)
	return p2p.Send(p.rw, GetBlockHeadersMsg, &getBlockHeadersData{Origin: hashOrNumber{Number: origin}, Amount: uint64(amount), Skip: uint64(skip), Reverse: reverse})
}

// RequestBodies fetches a batch of blocks' bodies corresponding to the hashes
// specified.
func (p *peer) RequestBodies(hashes []common.Hash) error {
	p.Log().Debug("Fetching batch of block bodies", "count", len(hashes))
	return p2p.Send(p.rw, GetBlockBodiesMsg, hashes)
}

// RequestNodeData fetches a batch of arbitrary data from a node's known state
// data, corresponding to the specified hashes.
func (p *peer) RequestNodeData(hashes []common.Hash) error {
	p.Log().Debug("Fetching batch of state data", "count", len(hashes))
	return p2p.Send(p.rw, GetNodeDataMsg, hashes)
}

// RequestReceipts fetches a batch of transaction receipts from a remote node.
func (p *peer) RequestReceipts(hashes []common.Hash) error {
	p.Log().Debug("Fetching batch of receipts", "count", len(hashes))
	return p2p.Send(p.rw, GetReceiptsMsg, hashes)
}

// RequestPendingTxs fetches any extra left-over transactions
func (p *peer) RequestPendingTxs() error {
	p.Log().Debug("Fetching any extra left-over transactions")
	return p2p.Send(p.rw, GetPendingTxsMsg, common.Big1)
}

// RequestStatusEx fetches extended status of the peer
func (p *peer) RequestStatusEx() error {
	p.Log().Debug("Fetching extended status")
	return p2p.Send(p.rw, GetStatusExMsg, common.Big1)
}

// RequestEtcdAddMember requests the peer to add this node to the cluster
func (p *peer) RequestEtcdAddMember() error {
	p.Log().Debug("Trying to join etcd network")
	return p2p.Send(p.rw, EtcdAddMemberMsg, common.Big1)
}

// Handshake executes the eth protocol handshake, negotiating version number,
// network IDs, difficulties, head and genesis blocks.
func (p *peer) Handshake(network uint64, td *big.Int, head common.Hash, genesis common.Hash, forkID forkid.ID, forkFilter forkid.Filter) error {
	// Send out own handshake in a new thread
	errc := make(chan error, 2)

	var (
		status63 statusData63 // safe to read after two values have been received from errc
		status   statusData   // safe to read after two values have been received from errc
	)
	go func() {
		switch {
		case p.version <= eth64:
			errc <- p2p.Send(p.rw, StatusMsg, &statusData63{
				ProtocolVersion: uint32(p.version),
				NetworkId:       network,
				TD:              td,
				CurrentBlock:    head,
				GenesisBlock:    genesis,
			})
		case p.version == eth65:
			errc <- p2p.Send(p.rw, StatusMsg, &statusData{
				ProtocolVersion: uint32(p.version),
				NetworkID:       network,
				TD:              td,
				Head:            head,
				Genesis:         genesis,
				ForkID:          forkID,
			})
		default:
			panic(fmt.Sprintf("unsupported eth protocol version: %d", p.version))
		}
	}()
	go func() {
		switch {
		case p.version <= eth64:
			errc <- p.readStatusLegacy(network, &status63, genesis)
		case p.version == eth65:
			errc <- p.readStatus(network, &status, genesis, forkFilter)
		default:
			panic(fmt.Sprintf("unsupported eth protocol version: %d", p.version))
		}
	}()
	timeout := time.NewTimer(handshakeTimeout)
	defer timeout.Stop()
	for i := 0; i < 2; i++ {
		select {
		case err := <-errc:
			if err != nil {
				return err
			}
		case <-timeout.C:
			return p2p.DiscReadTimeout
		}
	}
	switch {
	case p.version <= eth64:
		p.td, p.head = status63.TD, status63.CurrentBlock
	case p.version == eth65:
		p.td, p.head = status.TD, status.Head
	default:
		panic(fmt.Sprintf("unsupported eth protocol version: %d", p.version))
	}
	return nil
}

func (p *peer) readStatusLegacy(network uint64, status *statusData63, genesis common.Hash) error {
	msg, err := p.rw.ReadMsg()
	if err != nil {
		return err
	}
	if msg.Code != StatusMsg {
		return errResp(ErrNoStatusMsg, "first msg has code %x (!= %x)", msg.Code, StatusMsg)
	}
	if msg.Size > protocolMaxMsgSize {
		return errResp(ErrMsgTooLarge, "%v > %v", msg.Size, protocolMaxMsgSize)
	}
	// Decode the handshake and make sure everything matches
	if err := msg.Decode(&status); err != nil {
		return errResp(ErrDecode, "msg %v: %v", msg, err)
	}
	if status.GenesisBlock != genesis {
		return errResp(ErrGenesisMismatch, "%x (!= %x)", status.GenesisBlock[:8], genesis[:8])
	}
	if status.NetworkId != network {
		return errResp(ErrNetworkIDMismatch, "%d (!= %d)", status.NetworkId, network)
	}
	if int(status.ProtocolVersion) != p.version {
		return errResp(ErrProtocolVersionMismatch, "%d (!= %d)", status.ProtocolVersion, p.version)
	}
	return nil
}

func (p *peer) readStatus(network uint64, status *statusData, genesis common.Hash, forkFilter forkid.Filter) error {
	msg, err := p.rw.ReadMsg()
	if err != nil {
		return err
	}
	if msg.Code != StatusMsg {
		return errResp(ErrNoStatusMsg, "first msg has code %x (!= %x)", msg.Code, StatusMsg)
	}
	if msg.Size > protocolMaxMsgSize {
		return errResp(ErrMsgTooLarge, "%v > %v", msg.Size, protocolMaxMsgSize)
	}
	// Decode the handshake and make sure everything matches
	if err := msg.Decode(&status); err != nil {
		return errResp(ErrDecode, "msg %v: %v", msg, err)
	}
	if status.NetworkID != network {
		return errResp(ErrNetworkIDMismatch, "%d (!= %d)", status.NetworkID, network)
	}
	if int(status.ProtocolVersion) != p.version {
		return errResp(ErrProtocolVersionMismatch, "%d (!= %d)", status.ProtocolVersion, p.version)
	}
	if status.Genesis != genesis {
		return errResp(ErrGenesisMismatch, "%x (!= %x)", status.Genesis, genesis)
	}
	if err := forkFilter(status.ForkID); err != nil {
		return errResp(ErrForkIDRejected, "%v", err)
	}
	return nil
}

// String implements fmt.Stringer.
func (p *peer) String() string {
	return fmt.Sprintf("Peer %s [%s]", p.id,
		fmt.Sprintf("eth/%2d", p.version),
	)
}

// peerSet represents the collection of active peers currently participating in
// the Ethereum sub-protocol.
type peerSet struct {
	peers  map[string]*peer
	lock   sync.RWMutex
	closed bool
}

// newPeerSet creates a new peer set to track the active participants.
func newPeerSet() *peerSet {
	return &peerSet{
		peers: make(map[string]*peer),
	}
}

// Register injects a new peer into the working set, or returns an error if the
// peer is already known. If a new peer it registered, its broadcast loop is also
// started.
func (ps *peerSet) Register(p *peer) error {
	ps.lock.Lock()
	defer ps.lock.Unlock()

	if ps.closed {
		return errClosed
	}
	if _, ok := ps.peers[p.id]; ok {
		return errAlreadyRegistered
	}
	ps.peers[p.id] = p
	go p.broadcast()

	return nil
}

// Unregister removes a remote peer from the active set, disabling any further
// actions to/from that particular entity.
func (ps *peerSet) Unregister(id string) error {
	ps.lock.Lock()
	defer ps.lock.Unlock()

	p, ok := ps.peers[id]
	if !ok {
		return errNotRegistered
	}
	delete(ps.peers, id)
	p.close()

	return nil
}

// Peer retrieves the registered peer with the given id.
func (ps *peerSet) Peer(id string) *peer {
	ps.lock.RLock()
	defer ps.lock.RUnlock()

	return ps.peers[id]
}

// Len returns if the current number of peers in the set.
func (ps *peerSet) Len() int {
	ps.lock.RLock()
	defer ps.lock.RUnlock()

	return len(ps.peers)
}

// PeersWithoutBlock retrieves a list of peers that do not have a given block in
// their set of known hashes.
func (ps *peerSet) PeersWithoutBlock(hash common.Hash) []*peer {
	ps.lock.RLock()
	defer ps.lock.RUnlock()

	list := make([]*peer, 0, len(ps.peers))
	for _, p := range ps.peers {
		if !p.knownBlocks.Exists(hash) {
			list = append(list, p)
		}
	}
	return list
}

// PeersWithoutTx retrieves a list of peers that do not have a given transaction
// in their set of known hashes.
func (ps *peerSet) PeersWithoutTx(hash common.Hash) []*peer {
	ps.lock.RLock()
	defer ps.lock.RUnlock()

	list := make([]*peer, 0, len(ps.peers))
	for _, p := range ps.peers {
		if !p.knownTxs.Exists(hash) {
			list = append(list, p)
		}
	}
	return list
}

// hub subsystem
var (
	isHub int = -1 //  -1: unset, 1: hub, 0: not hub
)

// PeersWithoutTx2 retrieves a list of peers that do not have a given transaction
// in their set of known hashes.
func (ps *peerSet) PeersWithoutTx2(hash common.Hash) []*peer {
	if !metaminer.AmPartner() {
		return ps.PeersWithoutTx(hash)
	}

	if isHub == -1 {
		isHub = metaminer.AmHub(params.Hub)
	}

	if isHub == 0 {
		// send it to the hub if it did not come from there
		ps.lock.RLock()
		for _, p := range ps.peers {
			if p.id == params.Hub {
				var list []*peer
				if !p.knownTxs.Exists(hash) {
					list = append(list, p)
				}
				ps.lock.RUnlock()
				return list
			}
		}
		ps.lock.RUnlock()
	}

	// fall back
	return ps.PeersWithoutTx(hash)
}

// BestPeer retrieves the known peer with the currently highest total difficulty.
func (ps *peerSet) BestPeer() *peer {
	ps.lock.RLock()
	defer ps.lock.RUnlock()

	var (
		bestPeer *peer
		bestTd   *big.Int
	)
	for _, p := range ps.peers {
		if _, td := p.Head(); bestPeer == nil || td.Cmp(bestTd) > 0 {
			bestPeer, bestTd = p, td
		}
	}
	return bestPeer
=======
// snapPeerInfo represents a short summary of the `snap` sub-protocol metadata known
// about a connected peer.
type snapPeerInfo struct {
	Version uint `json:"version"` // Snapshot protocol version negotiated
}

// snapPeer is a wrapper around snap.Peer to maintain a few extra metadata.
type snapPeer struct {
	*snap.Peer
>>>>>>> 26675454
}

// info gathers and returns some `snap` protocol metadata known about a peer.
func (p *snapPeer) info() *snapPeerInfo {
	return &snapPeerInfo{
		Version: p.Version(),
	}
<<<<<<< HEAD
	ps.closed = true
}

func (ps *peerSet) Peers() []*peer {
	ps.lock.RLock()
	defer ps.lock.RUnlock()

	list := make([]*peer, 0, len(ps.peers))
	for _, p := range ps.peers {
		list = append(list, p)
	}
	return list
=======
>>>>>>> 26675454
}<|MERGE_RESOLUTION|>--- conflicted
+++ resolved
@@ -21,55 +21,11 @@
 	"sync"
 	"time"
 
-<<<<<<< HEAD
-	"github.com/ethereum/go-ethereum/common"
-	"github.com/ethereum/go-ethereum/common/batch"
-	"github.com/ethereum/go-ethereum/common/lru"
-	"github.com/ethereum/go-ethereum/core/forkid"
-	"github.com/ethereum/go-ethereum/core/types"
-	metaapi "github.com/ethereum/go-ethereum/metadium/api"
-	metaminer "github.com/ethereum/go-ethereum/metadium/miner"
-	"github.com/ethereum/go-ethereum/p2p"
-	"github.com/ethereum/go-ethereum/params"
-	"github.com/ethereum/go-ethereum/rlp"
-)
-
-var (
-	errClosed            = errors.New("peer set is closed")
-	errAlreadyRegistered = errors.New("peer is already registered")
-	errNotRegistered     = errors.New("peer is not registered")
-)
-
-const (
-	maxKnownTxs    = 102400 // Maximum transactions hashes to keep in the known list (prevent DOS)
-	maxKnownBlocks = 1024  // Maximum block hashes to keep in the known list (prevent DOS)
-
-	// maxQueuedTxs is the maximum number of transaction lists to queue up before
-	// dropping broadcasts. This is a sensitive number as a transaction list might
-	// contain a single transaction, or thousands.
-	maxQueuedTxs = 40960
-
-	// maxQueuedProps is the maximum number of block propagations to queue up before
-	// dropping broadcasts. There's not much point in queueing stale blocks, so a few
-	// that might cover uncles should be enough.
-	maxQueuedProps = 1024
-
-	// maxQueuedAnns is the maximum number of block announcements to queue up before
-	// dropping broadcasts. Similarly to block propagations, there's no point to queue
-	// above some healthy uncle limit, so use that.
-	maxQueuedAnns = 1024
-
-	handshakeTimeout = 5 * time.Second
-)
-
-// PeerInfo represents a short summary of the Ethereum sub-protocol metadata known
-=======
 	"github.com/ethereum/go-ethereum/eth/protocols/eth"
 	"github.com/ethereum/go-ethereum/eth/protocols/snap"
 )
 
 // ethPeerInfo represents a short summary of the `eth` sub-protocol metadata known
->>>>>>> 26675454
 // about a connected peer.
 type ethPeerInfo struct {
 	Version    uint     `json:"version"`    // Ethereum protocol version negotiated
@@ -82,87 +38,6 @@
 	*eth.Peer
 	snapExt *snapPeer // Satellite `snap` connection
 
-<<<<<<< HEAD
-	head common.Hash
-	td   *big.Int
-	lock sync.RWMutex
-
-	knownTxs    *lru.LruCache             // Set of transaction hashes known to be known by this peer
-	knownBlocks *lru.LruCache             // Set of block hashes known to be known by this peer
-	queuedTxs   chan []*types.Transaction // Queue of transactions to broadcast to the peer
-	queuedProps chan *propEvent           // Queue of blocks to broadcast to the peer
-	queuedAnns  chan *types.Block         // Queue of blocks to announce to the peer
-	term        chan struct{}             // Termination channel to stop the broadcaster
-}
-
-func newPeer(version int, p *p2p.Peer, rw p2p.MsgReadWriter) *peer {
-	return &peer{
-		Peer:        p,
-		rw:          rw,
-		version:     version,
-		id:          fmt.Sprintf("%x", p.ID().Bytes()[:8]),
-		knownTxs:    lru.NewLruCache(maxKnownTxs, true),
-		knownBlocks: lru.NewLruCache(maxKnownBlocks, true),
-		queuedTxs:   make(chan []*types.Transaction, maxQueuedTxs),
-		queuedProps: make(chan *propEvent, maxQueuedProps),
-		queuedAnns:  make(chan *types.Block, maxQueuedAnns),
-		term:        make(chan struct{}),
-	}
-}
-
-// broadcast is a write loop that multiplexes block propagations, announcements
-// and transaction broadcasts into the remote peer. The goal is to have an async
-// writer that does not lock up node internals.
-func (p *peer) broadcast() {
-	b := batch.NewBatch(time.Millisecond * 10, time.Millisecond * 30, 1000,
-		func(data interface{}, count int) error {
-			var txs []*types.Transaction
-			for _, i := range data.([]interface{}) {
-				txs = append(txs, i.(*types.Transaction))
-			}
-
-			if err := p.SendTransactions(txs); err != nil {
-				return err
-			}
-			p.Log().Trace("Broadcast transactions", "count", len(txs))
-			return nil
-		})
-	defer b.Stop()
-	go b.Run()
-
-	for {
-		select {
-		case prop := <-p.queuedProps:
-			if err := p.SendNewBlock(prop.block, prop.td); err != nil {
-				return
-			}
-			p.Log().Trace("Propagated block", "number", prop.block.Number(), "hash", prop.block.Hash(), "td", prop.td)
-
-		case block := <-p.queuedAnns:
-			if err := p.SendNewBlockHashes([]common.Hash{block.Hash()}, []uint64{block.NumberU64()}); err != nil {
-				return
-			}
-			p.Log().Trace("Announced block", "number", block.Number(), "hash", block.Hash())
-
-		case txs := <-p.queuedTxs:
-			for _, i := range txs {
-				b.Put(i)
-			}
-
-		case <-p.term:
-			return
-		}
-	}
-}
-
-// close signals the broadcast goroutine to terminate.
-func (p *peer) close() {
-	close(p.term)
-}
-
-// Info gathers and returns a collection of metadata known about a peer.
-func (p *peer) Info() *PeerInfo {
-=======
 	syncDrop *time.Timer   // Connection dropper if `eth` sync progress isn't validated in time
 	snapWait chan struct{} // Notification channel for snap connections
 	lock     sync.RWMutex  // Mutex protecting the internal fields
@@ -170,7 +45,6 @@
 
 // info gathers and returns some `eth` protocol metadata known about a peer.
 func (p *ethPeer) info() *ethPeerInfo {
->>>>>>> 26675454
 	hash, td := p.Head()
 
 	return &ethPeerInfo{
@@ -180,497 +54,6 @@
 	}
 }
 
-<<<<<<< HEAD
-// Head retrieves a copy of the current head hash and total difficulty of the
-// peer.
-func (p *peer) Head() (hash common.Hash, td *big.Int) {
-	p.lock.RLock()
-	defer p.lock.RUnlock()
-
-	copy(hash[:], p.head[:])
-	return hash, new(big.Int).Set(p.td)
-}
-
-// SetHead updates the head hash and total difficulty of the peer.
-func (p *peer) SetHead(hash common.Hash, td *big.Int) {
-	p.lock.Lock()
-	defer p.lock.Unlock()
-
-	copy(p.head[:], hash[:])
-	p.td.Set(td)
-}
-
-// MarkBlock marks a block as known for the peer, ensuring that the block will
-// never be propagated to this particular peer.
-func (p *peer) MarkBlock(hash common.Hash) {
-	// If we reached the memory allowance, drop a previously known block hash
-	p.knownBlocks.Put(hash, true)
-}
-
-// MarkTransaction marks a transaction as known for the peer, ensuring that it
-// will never be propagated to this particular peer.
-func (p *peer) MarkTransaction(hash common.Hash) {
-	// If we reached the memory allowance, drop a previously known transaction hash
-	p.knownTxs.Put(hash, true)
-}
-
-// SendTransactions sends transactions to the peer and includes the hashes
-// in its transaction hash set for future reference.
-func (p *peer) SendTransactions(txs types.Transactions) error {
-	// Mark all the transactions as known, but ensure we don't overflow our limits
-	for _, tx := range txs {
-		p.knownTxs.Put(tx.Hash(), true)
-	}
-	if p.version >= eth64 {
-		return p2p.Send(p.rw, TxExMsg, types.Txs2TxExs(txs))
-	} else {
-		return p2p.Send(p.rw, TxMsg, txs)
-	}
-}
-
-// AsyncSendTransactions queues list of transactions propagation to a remote
-// peer. If the peer's broadcast queue is full, the event is silently dropped.
-func (p *peer) AsyncSendTransactions(txs []*types.Transaction) {
-	select {
-	case p.queuedTxs <- txs:
-		// Mark all the transactions as known, but ensure we don't overflow our limits
-		for _, tx := range txs {
-			p.knownTxs.Put(tx.Hash(), true)
-		}
-	default:
-		p.Log().Debug("Dropping transaction propagation", "count", len(txs))
-	}
-}
-
-func (p *peer) resendPendingTxs(txs map[common.Address]types.Transactions) {
-	p.knownTxs.Clear()
-	for _, ts := range txs {
-		p.AsyncSendTransactions(ts)
-	}
-}
-
-// SendNewBlockHashes announces the availability of a number of blocks through
-// a hash notification.
-func (p *peer) SendNewBlockHashes(hashes []common.Hash, numbers []uint64) error {
-	// Mark all the block hashes as known, but ensure we don't overflow our limits
-	for _, hash := range hashes {
-		p.knownBlocks.Put(hash, true)
-	}
-	request := make(newBlockHashesData, len(hashes))
-	for i := 0; i < len(hashes); i++ {
-		request[i].Hash = hashes[i]
-		request[i].Number = numbers[i]
-	}
-	return p2p.Send(p.rw, NewBlockHashesMsg, request)
-}
-
-// AsyncSendNewBlockHash queues the availability of a block for propagation to a
-// remote peer. If the peer's broadcast queue is full, the event is silently
-// dropped.
-func (p *peer) AsyncSendNewBlockHash(block *types.Block) {
-	select {
-	case p.queuedAnns <- block:
-		// Mark all the block hash as known, but ensure we don't overflow our limits
-		p.knownBlocks.Put(block.Hash(), true)
-	default:
-		p.Log().Debug("Dropping block announcement", "number", block.NumberU64(), "hash", block.Hash())
-	}
-}
-
-// SendNewBlock propagates an entire block to a remote peer.
-func (p *peer) SendNewBlock(block *types.Block, td *big.Int) error {
-	// Mark all the block hash as known, but ensure we don't overflow our limits
-	p.knownBlocks.Put(block.Hash(), true)
-	return p2p.Send(p.rw, NewBlockMsg, []interface{}{block, td})
-}
-
-// AsyncSendNewBlock queues an entire block for propagation to a remote peer. If
-// the peer's broadcast queue is full, the event is silently dropped.
-func (p *peer) AsyncSendNewBlock(block *types.Block, td *big.Int) {
-	select {
-	case p.queuedProps <- &propEvent{block: block, td: td}:
-		// Mark all the block hash as known, but ensure we don't overflow our limits
-		p.knownBlocks.Put(block.Hash(), true)
-	default:
-		p.Log().Debug("Dropping block propagation", "number", block.NumberU64(), "hash", block.Hash())
-	}
-}
-
-// SendBlockHeaders sends a batch of block headers to the remote peer.
-func (p *peer) SendBlockHeaders(headers []*types.Header) error {
-	return p2p.Send(p.rw, BlockHeadersMsg, headers)
-}
-
-// SendBlockBodies sends a batch of block contents to the remote peer.
-func (p *peer) SendBlockBodies(bodies []*blockBody) error {
-	return p2p.Send(p.rw, BlockBodiesMsg, blockBodiesData(bodies))
-}
-
-// SendBlockBodiesRLP sends a batch of block contents to the remote peer from
-// an already RLP encoded format.
-func (p *peer) SendBlockBodiesRLP(bodies []rlp.RawValue) error {
-	return p2p.Send(p.rw, BlockBodiesMsg, bodies)
-}
-
-// SendNodeDataRLP sends a batch of arbitrary internal data, corresponding to the
-// hashes requested.
-func (p *peer) SendNodeData(data [][]byte) error {
-	return p2p.Send(p.rw, NodeDataMsg, data)
-}
-
-// SendReceiptsRLP sends a batch of transaction receipts, corresponding to the
-// ones requested from an already RLP encoded format.
-func (p *peer) SendReceiptsRLP(receipts []rlp.RawValue) error {
-	return p2p.Send(p.rw, ReceiptsMsg, receipts)
-}
-
-// SendStatusEx sends this node's miner status
-func (p *peer) SendStatusEx(status *metaapi.MetadiumMinerStatus) error {
-	return p2p.Send(p.rw, StatusExMsg, status)
-}
-
-// SendEtcdCluster sends this node's etcd cluster
-func (p *peer) SendEtcdCluster(cluster string) error {
-	return p2p.Send(p.rw, EtcdClusterMsg, cluster)
-}
-
-// RequestOneHeader is a wrapper around the header query functions to fetch a
-// single header. It is used solely by the fetcher.
-func (p *peer) RequestOneHeader(hash common.Hash) error {
-	p.Log().Debug("Fetching single header", "hash", hash)
-	return p2p.Send(p.rw, GetBlockHeadersMsg, &getBlockHeadersData{Origin: hashOrNumber{Hash: hash}, Amount: uint64(1), Skip: uint64(0), Reverse: false})
-}
-
-// RequestHeadersByHash fetches a batch of blocks' headers corresponding to the
-// specified header query, based on the hash of an origin block.
-func (p *peer) RequestHeadersByHash(origin common.Hash, amount int, skip int, reverse bool) error {
-	p.Log().Debug("Fetching batch of headers", "count", amount, "fromhash", origin, "skip", skip, "reverse", reverse)
-	return p2p.Send(p.rw, GetBlockHeadersMsg, &getBlockHeadersData{Origin: hashOrNumber{Hash: origin}, Amount: uint64(amount), Skip: uint64(skip), Reverse: reverse})
-}
-
-// RequestHeadersByNumber fetches a batch of blocks' headers corresponding to the
-// specified header query, based on the number of an origin block.
-func (p *peer) RequestHeadersByNumber(origin uint64, amount int, skip int, reverse bool) error {
-	p.Log().Debug("Fetching batch of headers", "count", amount, "fromnum", origin, "skip", skip, "reverse", reverse)
-	return p2p.Send(p.rw, GetBlockHeadersMsg, &getBlockHeadersData{Origin: hashOrNumber{Number: origin}, Amount: uint64(amount), Skip: uint64(skip), Reverse: reverse})
-}
-
-// RequestBodies fetches a batch of blocks' bodies corresponding to the hashes
-// specified.
-func (p *peer) RequestBodies(hashes []common.Hash) error {
-	p.Log().Debug("Fetching batch of block bodies", "count", len(hashes))
-	return p2p.Send(p.rw, GetBlockBodiesMsg, hashes)
-}
-
-// RequestNodeData fetches a batch of arbitrary data from a node's known state
-// data, corresponding to the specified hashes.
-func (p *peer) RequestNodeData(hashes []common.Hash) error {
-	p.Log().Debug("Fetching batch of state data", "count", len(hashes))
-	return p2p.Send(p.rw, GetNodeDataMsg, hashes)
-}
-
-// RequestReceipts fetches a batch of transaction receipts from a remote node.
-func (p *peer) RequestReceipts(hashes []common.Hash) error {
-	p.Log().Debug("Fetching batch of receipts", "count", len(hashes))
-	return p2p.Send(p.rw, GetReceiptsMsg, hashes)
-}
-
-// RequestPendingTxs fetches any extra left-over transactions
-func (p *peer) RequestPendingTxs() error {
-	p.Log().Debug("Fetching any extra left-over transactions")
-	return p2p.Send(p.rw, GetPendingTxsMsg, common.Big1)
-}
-
-// RequestStatusEx fetches extended status of the peer
-func (p *peer) RequestStatusEx() error {
-	p.Log().Debug("Fetching extended status")
-	return p2p.Send(p.rw, GetStatusExMsg, common.Big1)
-}
-
-// RequestEtcdAddMember requests the peer to add this node to the cluster
-func (p *peer) RequestEtcdAddMember() error {
-	p.Log().Debug("Trying to join etcd network")
-	return p2p.Send(p.rw, EtcdAddMemberMsg, common.Big1)
-}
-
-// Handshake executes the eth protocol handshake, negotiating version number,
-// network IDs, difficulties, head and genesis blocks.
-func (p *peer) Handshake(network uint64, td *big.Int, head common.Hash, genesis common.Hash, forkID forkid.ID, forkFilter forkid.Filter) error {
-	// Send out own handshake in a new thread
-	errc := make(chan error, 2)
-
-	var (
-		status63 statusData63 // safe to read after two values have been received from errc
-		status   statusData   // safe to read after two values have been received from errc
-	)
-	go func() {
-		switch {
-		case p.version <= eth64:
-			errc <- p2p.Send(p.rw, StatusMsg, &statusData63{
-				ProtocolVersion: uint32(p.version),
-				NetworkId:       network,
-				TD:              td,
-				CurrentBlock:    head,
-				GenesisBlock:    genesis,
-			})
-		case p.version == eth65:
-			errc <- p2p.Send(p.rw, StatusMsg, &statusData{
-				ProtocolVersion: uint32(p.version),
-				NetworkID:       network,
-				TD:              td,
-				Head:            head,
-				Genesis:         genesis,
-				ForkID:          forkID,
-			})
-		default:
-			panic(fmt.Sprintf("unsupported eth protocol version: %d", p.version))
-		}
-	}()
-	go func() {
-		switch {
-		case p.version <= eth64:
-			errc <- p.readStatusLegacy(network, &status63, genesis)
-		case p.version == eth65:
-			errc <- p.readStatus(network, &status, genesis, forkFilter)
-		default:
-			panic(fmt.Sprintf("unsupported eth protocol version: %d", p.version))
-		}
-	}()
-	timeout := time.NewTimer(handshakeTimeout)
-	defer timeout.Stop()
-	for i := 0; i < 2; i++ {
-		select {
-		case err := <-errc:
-			if err != nil {
-				return err
-			}
-		case <-timeout.C:
-			return p2p.DiscReadTimeout
-		}
-	}
-	switch {
-	case p.version <= eth64:
-		p.td, p.head = status63.TD, status63.CurrentBlock
-	case p.version == eth65:
-		p.td, p.head = status.TD, status.Head
-	default:
-		panic(fmt.Sprintf("unsupported eth protocol version: %d", p.version))
-	}
-	return nil
-}
-
-func (p *peer) readStatusLegacy(network uint64, status *statusData63, genesis common.Hash) error {
-	msg, err := p.rw.ReadMsg()
-	if err != nil {
-		return err
-	}
-	if msg.Code != StatusMsg {
-		return errResp(ErrNoStatusMsg, "first msg has code %x (!= %x)", msg.Code, StatusMsg)
-	}
-	if msg.Size > protocolMaxMsgSize {
-		return errResp(ErrMsgTooLarge, "%v > %v", msg.Size, protocolMaxMsgSize)
-	}
-	// Decode the handshake and make sure everything matches
-	if err := msg.Decode(&status); err != nil {
-		return errResp(ErrDecode, "msg %v: %v", msg, err)
-	}
-	if status.GenesisBlock != genesis {
-		return errResp(ErrGenesisMismatch, "%x (!= %x)", status.GenesisBlock[:8], genesis[:8])
-	}
-	if status.NetworkId != network {
-		return errResp(ErrNetworkIDMismatch, "%d (!= %d)", status.NetworkId, network)
-	}
-	if int(status.ProtocolVersion) != p.version {
-		return errResp(ErrProtocolVersionMismatch, "%d (!= %d)", status.ProtocolVersion, p.version)
-	}
-	return nil
-}
-
-func (p *peer) readStatus(network uint64, status *statusData, genesis common.Hash, forkFilter forkid.Filter) error {
-	msg, err := p.rw.ReadMsg()
-	if err != nil {
-		return err
-	}
-	if msg.Code != StatusMsg {
-		return errResp(ErrNoStatusMsg, "first msg has code %x (!= %x)", msg.Code, StatusMsg)
-	}
-	if msg.Size > protocolMaxMsgSize {
-		return errResp(ErrMsgTooLarge, "%v > %v", msg.Size, protocolMaxMsgSize)
-	}
-	// Decode the handshake and make sure everything matches
-	if err := msg.Decode(&status); err != nil {
-		return errResp(ErrDecode, "msg %v: %v", msg, err)
-	}
-	if status.NetworkID != network {
-		return errResp(ErrNetworkIDMismatch, "%d (!= %d)", status.NetworkID, network)
-	}
-	if int(status.ProtocolVersion) != p.version {
-		return errResp(ErrProtocolVersionMismatch, "%d (!= %d)", status.ProtocolVersion, p.version)
-	}
-	if status.Genesis != genesis {
-		return errResp(ErrGenesisMismatch, "%x (!= %x)", status.Genesis, genesis)
-	}
-	if err := forkFilter(status.ForkID); err != nil {
-		return errResp(ErrForkIDRejected, "%v", err)
-	}
-	return nil
-}
-
-// String implements fmt.Stringer.
-func (p *peer) String() string {
-	return fmt.Sprintf("Peer %s [%s]", p.id,
-		fmt.Sprintf("eth/%2d", p.version),
-	)
-}
-
-// peerSet represents the collection of active peers currently participating in
-// the Ethereum sub-protocol.
-type peerSet struct {
-	peers  map[string]*peer
-	lock   sync.RWMutex
-	closed bool
-}
-
-// newPeerSet creates a new peer set to track the active participants.
-func newPeerSet() *peerSet {
-	return &peerSet{
-		peers: make(map[string]*peer),
-	}
-}
-
-// Register injects a new peer into the working set, or returns an error if the
-// peer is already known. If a new peer it registered, its broadcast loop is also
-// started.
-func (ps *peerSet) Register(p *peer) error {
-	ps.lock.Lock()
-	defer ps.lock.Unlock()
-
-	if ps.closed {
-		return errClosed
-	}
-	if _, ok := ps.peers[p.id]; ok {
-		return errAlreadyRegistered
-	}
-	ps.peers[p.id] = p
-	go p.broadcast()
-
-	return nil
-}
-
-// Unregister removes a remote peer from the active set, disabling any further
-// actions to/from that particular entity.
-func (ps *peerSet) Unregister(id string) error {
-	ps.lock.Lock()
-	defer ps.lock.Unlock()
-
-	p, ok := ps.peers[id]
-	if !ok {
-		return errNotRegistered
-	}
-	delete(ps.peers, id)
-	p.close()
-
-	return nil
-}
-
-// Peer retrieves the registered peer with the given id.
-func (ps *peerSet) Peer(id string) *peer {
-	ps.lock.RLock()
-	defer ps.lock.RUnlock()
-
-	return ps.peers[id]
-}
-
-// Len returns if the current number of peers in the set.
-func (ps *peerSet) Len() int {
-	ps.lock.RLock()
-	defer ps.lock.RUnlock()
-
-	return len(ps.peers)
-}
-
-// PeersWithoutBlock retrieves a list of peers that do not have a given block in
-// their set of known hashes.
-func (ps *peerSet) PeersWithoutBlock(hash common.Hash) []*peer {
-	ps.lock.RLock()
-	defer ps.lock.RUnlock()
-
-	list := make([]*peer, 0, len(ps.peers))
-	for _, p := range ps.peers {
-		if !p.knownBlocks.Exists(hash) {
-			list = append(list, p)
-		}
-	}
-	return list
-}
-
-// PeersWithoutTx retrieves a list of peers that do not have a given transaction
-// in their set of known hashes.
-func (ps *peerSet) PeersWithoutTx(hash common.Hash) []*peer {
-	ps.lock.RLock()
-	defer ps.lock.RUnlock()
-
-	list := make([]*peer, 0, len(ps.peers))
-	for _, p := range ps.peers {
-		if !p.knownTxs.Exists(hash) {
-			list = append(list, p)
-		}
-	}
-	return list
-}
-
-// hub subsystem
-var (
-	isHub int = -1 //  -1: unset, 1: hub, 0: not hub
-)
-
-// PeersWithoutTx2 retrieves a list of peers that do not have a given transaction
-// in their set of known hashes.
-func (ps *peerSet) PeersWithoutTx2(hash common.Hash) []*peer {
-	if !metaminer.AmPartner() {
-		return ps.PeersWithoutTx(hash)
-	}
-
-	if isHub == -1 {
-		isHub = metaminer.AmHub(params.Hub)
-	}
-
-	if isHub == 0 {
-		// send it to the hub if it did not come from there
-		ps.lock.RLock()
-		for _, p := range ps.peers {
-			if p.id == params.Hub {
-				var list []*peer
-				if !p.knownTxs.Exists(hash) {
-					list = append(list, p)
-				}
-				ps.lock.RUnlock()
-				return list
-			}
-		}
-		ps.lock.RUnlock()
-	}
-
-	// fall back
-	return ps.PeersWithoutTx(hash)
-}
-
-// BestPeer retrieves the known peer with the currently highest total difficulty.
-func (ps *peerSet) BestPeer() *peer {
-	ps.lock.RLock()
-	defer ps.lock.RUnlock()
-
-	var (
-		bestPeer *peer
-		bestTd   *big.Int
-	)
-	for _, p := range ps.peers {
-		if _, td := p.Head(); bestPeer == nil || td.Cmp(bestTd) > 0 {
-			bestPeer, bestTd = p, td
-		}
-	}
-	return bestPeer
-=======
 // snapPeerInfo represents a short summary of the `snap` sub-protocol metadata known
 // about a connected peer.
 type snapPeerInfo struct {
@@ -680,7 +63,6 @@
 // snapPeer is a wrapper around snap.Peer to maintain a few extra metadata.
 type snapPeer struct {
 	*snap.Peer
->>>>>>> 26675454
 }
 
 // info gathers and returns some `snap` protocol metadata known about a peer.
@@ -688,19 +70,4 @@
 	return &snapPeerInfo{
 		Version: p.Version(),
 	}
-<<<<<<< HEAD
-	ps.closed = true
-}
-
-func (ps *peerSet) Peers() []*peer {
-	ps.lock.RLock()
-	defer ps.lock.RUnlock()
-
-	list := make([]*peer, 0, len(ps.peers))
-	for _, p := range ps.peers {
-		list = append(list, p)
-	}
-	return list
-=======
->>>>>>> 26675454
 }