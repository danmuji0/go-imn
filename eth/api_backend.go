--- conflicted
+++ resolved
@@ -110,7 +110,6 @@
 
 func (b *EthAPIBackend) BlockByHash(ctx context.Context, hash common.Hash) (*types.Block, error) {
 	return b.eth.blockchain.GetBlockByHash(hash), nil
-<<<<<<< HEAD
 }
 
 func (b *EthAPIBackend) BlockByNumberOrHash(ctx context.Context, blockNrOrHash rpc.BlockNumberOrHash) (*types.Block, error) {
@@ -134,31 +133,6 @@
 	return nil, errors.New("invalid arguments; neither block nor hash specified")
 }
 
-=======
-}
-
-func (b *EthAPIBackend) BlockByNumberOrHash(ctx context.Context, blockNrOrHash rpc.BlockNumberOrHash) (*types.Block, error) {
-	if blockNr, ok := blockNrOrHash.Number(); ok {
-		return b.BlockByNumber(ctx, blockNr)
-	}
-	if hash, ok := blockNrOrHash.Hash(); ok {
-		header := b.eth.blockchain.GetHeaderByHash(hash)
-		if header == nil {
-			return nil, errors.New("header for hash not found")
-		}
-		if blockNrOrHash.RequireCanonical && b.eth.blockchain.GetCanonicalHash(header.Number.Uint64()) != hash {
-			return nil, errors.New("hash is not currently canonical")
-		}
-		block := b.eth.blockchain.GetBlock(hash, header.Number.Uint64())
-		if block == nil {
-			return nil, errors.New("header found, but block body is missing")
-		}
-		return block, nil
-	}
-	return nil, errors.New("invalid arguments; neither block nor hash specified")
-}
-
->>>>>>> 58cf5686
 func (b *EthAPIBackend) StateAndHeaderByNumber(ctx context.Context, number rpc.BlockNumber) (*state.StateDB, *types.Header, error) {
 	// Pending state is only known by the miner
 	if number == rpc.PendingBlockNumber {
