// Copyright 2014 The go-ethereum Authors
// This file is part of the go-ethereum library.
//
// The go-ethereum library is free software: you can redistribute it and/or modify
// it under the terms of the GNU Lesser General Public License as published by
// the Free Software Foundation, either version 3 of the License, or
// (at your option) any later version.
//
// The go-ethereum library is distributed in the hope that it will be useful,
// but WITHOUT ANY WARRANTY; without even the implied warranty of
// MERCHANTABILITY or FITNESS FOR A PARTICULAR PURPOSE. See the
// GNU Lesser General Public License for more details.
//
// You should have received a copy of the GNU Lesser General Public License
// along with the go-ethereum library. If not, see <http://www.gnu.org/licenses/>.

// Package p2p implements the Ethereum p2p network protocols.
package p2p

import (
	"bytes"
	"crypto/ecdsa"
	"encoding/hex"
	"errors"
	"net"
	"sort"
	"sync"
	"sync/atomic"
	"time"

	"github.com/ethereum/go-ethereum"
	"github.com/ethereum/go-ethereum/common"
	"github.com/ethereum/go-ethereum/common/mclock"
	"github.com/ethereum/go-ethereum/crypto"
	"github.com/ethereum/go-ethereum/event"
	"github.com/ethereum/go-ethereum/log"
	"github.com/ethereum/go-ethereum/p2p/discover"
	"github.com/ethereum/go-ethereum/p2p/discv5"
	"github.com/ethereum/go-ethereum/p2p/enode"
	"github.com/ethereum/go-ethereum/p2p/enr"
	"github.com/ethereum/go-ethereum/p2p/nat"
	"github.com/ethereum/go-ethereum/p2p/netutil"
	"github.com/ethereum/go-ethereum/rlp"
)

const (
	defaultDialTimeout = 15 * time.Second

	// Connectivity defaults.
	maxActiveDialTasks     = 16
	defaultMaxPendingPeers = 50
	defaultDialRatio       = 3

	// Maximum time allowed for reading a complete message.
	// This is effectively the amount of time a connection can be idle.
	frameReadTimeout = 30 * time.Second

	// Maximum amount of time allowed for writing a complete message.
	frameWriteTimeout = 20 * time.Second
)

var errServerStopped = errors.New("server stopped")

// Config holds Server options.
type Config struct {
	// This field must be set to a valid secp256k1 private key.
	PrivateKey *ecdsa.PrivateKey `toml:"-"`

	// MaxPeers is the maximum number of peers that can be
	// connected. It must be greater than zero.
	MaxPeers int

	// MaxPendingPeers is the maximum number of peers that can be pending in the
	// handshake phase, counted separately for inbound and outbound connections.
	// Zero defaults to preset values.
	MaxPendingPeers int `toml:",omitempty"`

	// DialRatio controls the ratio of inbound to dialed connections.
	// Example: a DialRatio of 2 allows 1/2 of connections to be dialed.
	// Setting DialRatio to zero defaults it to 3.
	DialRatio int `toml:",omitempty"`

	// NoDiscovery can be used to disable the peer discovery mechanism.
	// Disabling is useful for protocol debugging (manual topology).
	NoDiscovery bool

	// DiscoveryV5 specifies whether the new topic-discovery based V5 discovery
	// protocol should be started or not.
	DiscoveryV5 bool `toml:",omitempty"`

	// Name sets the node name of this server.
	// Use common.MakeName to create a name that follows existing conventions.
	Name string `toml:"-"`

	// BootstrapNodes are used to establish connectivity
	// with the rest of the network.
	BootstrapNodes []*enode.Node

	// BootstrapNodesV5 are used to establish connectivity
	// with the rest of the network using the V5 discovery
	// protocol.
	BootstrapNodesV5 []*discv5.Node `toml:",omitempty"`

	// Static nodes are used as pre-configured connections which are always
	// maintained and re-connected on disconnects.
	StaticNodes []*enode.Node

	// Trusted nodes are used as pre-configured connections which are always
	// allowed to connect, even above the peer limit.
	TrustedNodes []*enode.Node

	// Connectivity can be restricted to certain IP networks.
	// If this option is set to a non-nil value, only hosts which match one of the
	// IP networks contained in the list are considered.
	NetRestrict *netutil.Netlist `toml:",omitempty"`

	// NodeDatabase is the path to the database containing the previously seen
	// live nodes in the network.
	NodeDatabase string `toml:",omitempty"`

	// Protocols should contain the protocols supported
	// by the server. Matching protocols are launched for
	// each peer.
	Protocols []Protocol `toml:"-"`

	// If ListenAddr is set to a non-nil address, the server
	// will listen for incoming connections.
	//
	// If the port is zero, the operating system will pick a port. The
	// ListenAddr field will be updated with the actual address when
	// the server is started.
	ListenAddr string

	// If set to a non-nil value, the given NAT port mapper
	// is used to make the listening port available to the
	// Internet.
	NAT nat.Interface `toml:",omitempty"`

	// If Dialer is set to a non-nil value, the given Dialer
	// is used to dial outbound peer connections.
	Dialer NodeDialer `toml:"-"`

	// If NoDial is true, the server will not dial any peers.
	NoDial bool `toml:",omitempty"`

	// If EnableMsgEvents is set then the server will emit PeerEvents
	// whenever a message is sent to or received from a peer
	EnableMsgEvents bool

	// Logger is a custom logger to use with the p2p.Server.
	Logger log.Logger `toml:",omitempty"`
}

// Server manages all peer connections.
type Server struct {
	// Config fields may not be modified while the server is running.
	Config

	// Hooks for testing. These are useful because we can inhibit
	// the whole protocol stack.
	newTransport func(net.Conn) transport
	newPeerHook  func(*Peer)

	lock    sync.Mutex // protects running
	running bool

	nodedb       *enode.DB
	localnode    *enode.LocalNode
	ntab         discoverTable
	listener     net.Listener
	ourHandshake *protoHandshake
	lastLookup   time.Time
	DiscV5       *discv5.Network

	// These are for Peers, PeerCount (and nothing else).
	peerOp     chan peerOpFunc
	peerOpDone chan struct{}

	quit          chan struct{}
	addstatic     chan *enode.Node
	removestatic  chan *enode.Node
	addtrusted    chan *enode.Node
	removetrusted chan *enode.Node
	posthandshake chan *conn
	addpeer       chan *conn
	delpeer       chan peerDrop
	loopWG        sync.WaitGroup // loop, listenLoop
	peerFeed      event.Feed
	log           log.Logger
}

type peerOpFunc func(map[enode.ID]*Peer)

type peerDrop struct {
	*Peer
	err       error
	requested bool // true if signaled by the peer
}

type connFlag int32

const (
	dynDialedConn connFlag = 1 << iota
	staticDialedConn
	inboundConn
	trustedConn
)

// conn wraps a network connection with information gathered
// during the two handshakes.
type conn struct {
	fd net.Conn
	transport
	node  *enode.Node
	flags connFlag
	cont  chan error // The run loop uses cont to signal errors to SetupConn.
	caps  []Cap      // valid after the protocol handshake
	name  string     // valid after the protocol handshake
}

type transport interface {
	// The two handshakes.
	doEncHandshake(prv *ecdsa.PrivateKey, dialDest *ecdsa.PublicKey) (*ecdsa.PublicKey, error)
	doProtoHandshake(our *protoHandshake) (*protoHandshake, error)
	// The MsgReadWriter can only be used after the encryption
	// handshake has completed. The code uses conn.id to track this
	// by setting it to a non-nil value after the encryption handshake.
	MsgReadWriter
	// transports must provide Close because we use MsgPipe in some of
	// the tests. Closing the actual network connection doesn't do
	// anything in those tests because MsgPipe doesn't use it.
	close(err error)
}

func (c *conn) String() string {
	s := c.flags.String()
	if (c.node.ID() != enode.ID{}) {
		s += " " + c.node.ID().String()
	}
	s += " " + c.fd.RemoteAddr().String()
	return s
}

func (f connFlag) String() string {
	s := ""
	if f&trustedConn != 0 {
		s += "-trusted"
	}
	if f&dynDialedConn != 0 {
		s += "-dyndial"
	}
	if f&staticDialedConn != 0 {
		s += "-staticdial"
	}
	if f&inboundConn != 0 {
		s += "-inbound"
	}
	if s != "" {
		s = s[1:]
	}
	return s
}

func (c *conn) is(f connFlag) bool {
	flags := connFlag(atomic.LoadInt32((*int32)(&c.flags)))
	return flags&f != 0
}

func (c *conn) set(f connFlag, val bool) {
	for {
		oldFlags := connFlag(atomic.LoadInt32((*int32)(&c.flags)))
		flags := oldFlags
		if val {
			flags |= f
		} else {
			flags &= ^f
		}
		if atomic.CompareAndSwapInt32((*int32)(&c.flags), int32(oldFlags), int32(flags)) {
			return
		}
	}
}

// Peers returns all connected peers.
func (srv *Server) Peers() []*Peer {
	var ps []*Peer
	select {
	// Note: We'd love to put this function into a variable but
	// that seems to cause a weird compiler error in some
	// environments.
	case srv.peerOp <- func(peers map[enode.ID]*Peer) {
		for _, p := range peers {
			ps = append(ps, p)
		}
	}:
		<-srv.peerOpDone
	case <-srv.quit:
	}
	return ps
}

// PeerCount returns the number of connected peers.
func (srv *Server) PeerCount() int {
	var count int
	select {
	case srv.peerOp <- func(ps map[enode.ID]*Peer) { count = len(ps) }:
		<-srv.peerOpDone
	case <-srv.quit:
	}
	return count
}

// AddPeer connects to the given node and maintains the connection until the
// server is shut down. If the connection fails for any reason, the server will
// attempt to reconnect the peer.
func (srv *Server) AddPeer(node *enode.Node) {
	select {
	case srv.addstatic <- node:
	case <-srv.quit:
	}
}

// RemovePeer disconnects from the given node
func (srv *Server) RemovePeer(node *enode.Node) {
	select {
	case srv.removestatic <- node:
	case <-srv.quit:
	}
}

<<<<<<< HEAD
func (srv *Server) disconnectPeer(id discover.NodeID) error {
	var peer *Peer
	select {
	case srv.peerOp <- func(peers map[discover.NodeID]*Peer) {
=======
func (srv *Server) disconnectPeer(id enode.ID) error {
	var peer *Peer
	select {
	case srv.peerOp <- func(peers map[enode.ID]*Peer) {
>>>>>>> 5e3c737d
		peer, _ = peers[id]
	}:
		<-srv.peerOpDone
	case <- srv.quit:
	}

	if peer == nil {
		return ethereum.NotFound
	} else {
		peer.Disconnect(DiscRequested)
		return nil
	}
}

// AddTrustedPeer adds the given node to a reserved whitelist which allows the
// node to always connect, even if the slot are full.
func (srv *Server) AddTrustedPeer(node *enode.Node) {
	select {
	case srv.addtrusted <- node:
	case <-srv.quit:
	}
}

// RemoveTrustedPeer removes the given node from the trusted peer set.
func (srv *Server) RemoveTrustedPeer(node *enode.Node) {
	select {
	case srv.removetrusted <- node:
	case <-srv.quit:
	}
}

// SubscribePeers subscribes the given channel to peer events
func (srv *Server) SubscribeEvents(ch chan *PeerEvent) event.Subscription {
	return srv.peerFeed.Subscribe(ch)
}

// Self returns the local node's endpoint information.
func (srv *Server) Self() *enode.Node {
	srv.lock.Lock()
	ln := srv.localnode
	srv.lock.Unlock()

	if ln == nil {
		return enode.NewV4(&srv.PrivateKey.PublicKey, net.ParseIP("0.0.0.0"), 0, 0)
	}
	return ln.Node()
}

// Stop terminates the server and all active peer connections.
// It blocks until all active connections have been closed.
func (srv *Server) Stop() {
	srv.lock.Lock()
	if !srv.running {
		srv.lock.Unlock()
		return
	}
	srv.running = false
	if srv.listener != nil {
		// this unblocks listener Accept
		srv.listener.Close()
	}
	close(srv.quit)
	srv.lock.Unlock()
	srv.loopWG.Wait()
}

// sharedUDPConn implements a shared connection. Write sends messages to the underlying connection while read returns
// messages that were found unprocessable and sent to the unhandled channel by the primary listener.
type sharedUDPConn struct {
	*net.UDPConn
	unhandled chan discover.ReadPacket
}

// ReadFromUDP implements discv5.conn
func (s *sharedUDPConn) ReadFromUDP(b []byte) (n int, addr *net.UDPAddr, err error) {
	packet, ok := <-s.unhandled
	if !ok {
		return 0, nil, errors.New("Connection was closed")
	}
	l := len(packet.Data)
	if l > len(b) {
		l = len(b)
	}
	copy(b[:l], packet.Data[:l])
	return l, packet.Addr, nil
}

// Close implements discv5.conn
func (s *sharedUDPConn) Close() error {
	return nil
}

// Start starts running the server.
// Servers can not be re-used after stopping.
func (srv *Server) Start() (err error) {
	srv.lock.Lock()
	defer srv.lock.Unlock()
	if srv.running {
		return errors.New("server already running")
	}
	srv.running = true
	srv.log = srv.Config.Logger
	if srv.log == nil {
		srv.log = log.New()
	}
	if srv.NoDial && srv.ListenAddr == "" {
		srv.log.Warn("P2P server will be useless, neither dialing nor listening")
	}

	// static fields
	if srv.PrivateKey == nil {
		return errors.New("Server.PrivateKey must be set to a non-nil key")
	}
	if srv.newTransport == nil {
		srv.newTransport = newRLPX
	}
	if srv.Dialer == nil {
		srv.Dialer = TCPDialer{&net.Dialer{Timeout: defaultDialTimeout}}
	}
	srv.quit = make(chan struct{})
	srv.addpeer = make(chan *conn)
	srv.delpeer = make(chan peerDrop)
	srv.posthandshake = make(chan *conn)
	srv.addstatic = make(chan *enode.Node)
	srv.removestatic = make(chan *enode.Node)
	srv.addtrusted = make(chan *enode.Node)
	srv.removetrusted = make(chan *enode.Node)
	srv.peerOp = make(chan peerOpFunc)
	srv.peerOpDone = make(chan struct{})

	if err := srv.setupLocalNode(); err != nil {
		return err
	}
	if srv.ListenAddr != "" {
		if err := srv.setupListening(); err != nil {
			return err
		}
	}
	if err := srv.setupDiscovery(); err != nil {
		return err
	}

	dynPeers := srv.maxDialedConns()
	dialer := newDialState(srv.localnode.ID(), srv.StaticNodes, srv.BootstrapNodes, srv.ntab, dynPeers, srv.NetRestrict)
	srv.loopWG.Add(1)
	go srv.run(dialer)
	return nil
}

func (srv *Server) setupLocalNode() error {
	// Create the devp2p handshake.
	pubkey := crypto.FromECDSAPub(&srv.PrivateKey.PublicKey)
	srv.ourHandshake = &protoHandshake{Version: baseProtocolVersion, Name: srv.Name, ID: pubkey[1:]}
	for _, p := range srv.Protocols {
		srv.ourHandshake.Caps = append(srv.ourHandshake.Caps, p.cap())
	}
	sort.Sort(capsByNameAndVersion(srv.ourHandshake.Caps))

	// Create the local node.
	db, err := enode.OpenDB(srv.Config.NodeDatabase)
	if err != nil {
		return err
	}
	srv.nodedb = db
	srv.localnode = enode.NewLocalNode(db, srv.PrivateKey)
	srv.localnode.SetFallbackIP(net.IP{127, 0, 0, 1})
	srv.localnode.Set(capsByNameAndVersion(srv.ourHandshake.Caps))
	// TODO: check conflicts
	for _, p := range srv.Protocols {
		for _, e := range p.Attributes {
			srv.localnode.Set(e)
		}
	}
	switch srv.NAT.(type) {
	case nil:
		// No NAT interface, do nothing.
	case nat.ExtIP:
		// ExtIP doesn't block, set the IP right away.
		ip, _ := srv.NAT.ExternalIP()
		srv.localnode.SetStaticIP(ip)
	default:
		// Ask the router about the IP. This takes a while and blocks startup,
		// do it in the background.
		srv.loopWG.Add(1)
		go func() {
			defer srv.loopWG.Done()
			if ip, err := srv.NAT.ExternalIP(); err == nil {
				srv.localnode.SetStaticIP(ip)
			}
		}()
	}
	return nil
}

func (srv *Server) setupDiscovery() error {
	if srv.NoDiscovery && !srv.DiscoveryV5 {
		return nil
	}

	addr, err := net.ResolveUDPAddr("udp", srv.ListenAddr)
	if err != nil {
		return err
	}
	conn, err := net.ListenUDP("udp", addr)
	if err != nil {
		return err
	}
	realaddr := conn.LocalAddr().(*net.UDPAddr)
	srv.log.Debug("UDP listener up", "addr", realaddr)
	if srv.NAT != nil {
		if !realaddr.IP.IsLoopback() {
			go nat.Map(srv.NAT, srv.quit, "udp", realaddr.Port, realaddr.Port, "ethereum discovery")
		}
	}
	srv.localnode.SetFallbackUDP(realaddr.Port)

	// Discovery V4
	var unhandled chan discover.ReadPacket
	var sconn *sharedUDPConn
	if !srv.NoDiscovery {
		if srv.DiscoveryV5 {
			unhandled = make(chan discover.ReadPacket, 100)
			sconn = &sharedUDPConn{conn, unhandled}
		}
		cfg := discover.Config{
			PrivateKey:  srv.PrivateKey,
			NetRestrict: srv.NetRestrict,
			Bootnodes:   srv.BootstrapNodes,
			Unhandled:   unhandled,
		}
		ntab, err := discover.ListenUDP(conn, srv.localnode, cfg)
		if err != nil {
			return err
		}
		srv.ntab = ntab
	}
	// Discovery V5
	if srv.DiscoveryV5 {
		var ntab *discv5.Network
		var err error
		if sconn != nil {
			ntab, err = discv5.ListenUDP(srv.PrivateKey, sconn, "", srv.NetRestrict)
		} else {
			ntab, err = discv5.ListenUDP(srv.PrivateKey, conn, "", srv.NetRestrict)
		}
		if err != nil {
			return err
		}
		if err := ntab.SetFallbackNodes(srv.BootstrapNodesV5); err != nil {
			return err
		}
		srv.DiscV5 = ntab
	}
	return nil
}

func (srv *Server) setupListening() error {
	// Launch the TCP listener.
	listener, err := net.Listen("tcp", srv.ListenAddr)
	if err != nil {
		return err
	}
	laddr := listener.Addr().(*net.TCPAddr)
	srv.ListenAddr = laddr.String()
	srv.listener = listener
	srv.localnode.Set(enr.TCP(laddr.Port))

	srv.loopWG.Add(1)
	go srv.listenLoop()

	// Map the TCP listening port if NAT is configured.
	if !laddr.IP.IsLoopback() && srv.NAT != nil {
		srv.loopWG.Add(1)
		go func() {
			nat.Map(srv.NAT, srv.quit, "tcp", laddr.Port, laddr.Port, "ethereum p2p")
			srv.loopWG.Done()
		}()
	}
	return nil
}

type dialer interface {
	newTasks(running int, peers map[enode.ID]*Peer, now time.Time) []task
	taskDone(task, time.Time)
	addStatic(*enode.Node)
	removeStatic(*enode.Node)
}

func (srv *Server) run(dialstate dialer) {
	srv.log.Info("Started P2P networking", "self", srv.localnode.Node())
	defer srv.loopWG.Done()
	defer srv.nodedb.Close()

	var (
		peers        = make(map[enode.ID]*Peer)
		inboundCount = 0
		trusted      = make(map[enode.ID]bool, len(srv.TrustedNodes))
		taskdone     = make(chan task, maxActiveDialTasks)
		runningTasks []task
		queuedTasks  []task // tasks that can't run yet
	)
	// Put trusted nodes into a map to speed up checks.
	// Trusted peers are loaded on startup or added via AddTrustedPeer RPC.
	for _, n := range srv.TrustedNodes {
		trusted[n.ID()] = true
	}

	// removes t from runningTasks
	delTask := func(t task) {
		for i := range runningTasks {
			if runningTasks[i] == t {
				runningTasks = append(runningTasks[:i], runningTasks[i+1:]...)
				break
			}
		}
	}
	// starts until max number of active tasks is satisfied
	startTasks := func(ts []task) (rest []task) {
		i := 0
		for ; len(runningTasks) < maxActiveDialTasks && i < len(ts); i++ {
			t := ts[i]
			srv.log.Trace("New dial task", "task", t)
			go func() { t.Do(srv); taskdone <- t }()
			runningTasks = append(runningTasks, t)
		}
		return ts[i:]
	}
	scheduleTasks := func() {
		// Start from queue first.
		queuedTasks = append(queuedTasks[:0], startTasks(queuedTasks)...)
		// Query dialer for new tasks and start as many as possible now.
		if len(runningTasks) < maxActiveDialTasks {
			nt := dialstate.newTasks(len(runningTasks)+len(queuedTasks), peers, time.Now())
			queuedTasks = append(queuedTasks, startTasks(nt)...)
		}
	}

running:
	for {
		scheduleTasks()

		select {
		case <-srv.quit:
			// The server was stopped. Run the cleanup logic.
			break running
		case n := <-srv.addstatic:
			// This channel is used by AddPeer to add to the
			// ephemeral static peer list. Add it to the dialer,
			// it will keep the node connected.
			srv.log.Trace("Adding static node", "node", n)
			dialstate.addStatic(n)
		case n := <-srv.removestatic:
			// This channel is used by RemovePeer to send a
			// disconnect request to a peer and begin the
			// stop keeping the node connected.
			srv.log.Trace("Removing static node", "node", n)
			dialstate.removeStatic(n)
			if p, ok := peers[n.ID()]; ok {
				p.Disconnect(DiscRequested)
			}
		case n := <-srv.addtrusted:
			// This channel is used by AddTrustedPeer to add an enode
			// to the trusted node set.
			srv.log.Trace("Adding trusted node", "node", n)
			trusted[n.ID()] = true
			// Mark any already-connected peer as trusted
			if p, ok := peers[n.ID()]; ok {
				p.rw.set(trustedConn, true)
			}
		case n := <-srv.removetrusted:
			// This channel is used by RemoveTrustedPeer to remove an enode
			// from the trusted node set.
			srv.log.Trace("Removing trusted node", "node", n)
			if _, ok := trusted[n.ID()]; ok {
				delete(trusted, n.ID())
			}
			// Unmark any already-connected peer as trusted
			if p, ok := peers[n.ID()]; ok {
				p.rw.set(trustedConn, false)
			}
		case op := <-srv.peerOp:
			// This channel is used by Peers and PeerCount.
			op(peers)
			srv.peerOpDone <- struct{}{}
		case t := <-taskdone:
			// A task got done. Tell dialstate about it so it
			// can update its state and remove it from the active
			// tasks list.
			srv.log.Trace("Dial task done", "task", t)
			dialstate.taskDone(t, time.Now())
			delTask(t)
		case c := <-srv.posthandshake:
			// A connection has passed the encryption handshake so
			// the remote identity is known (but hasn't been verified yet).
			if trusted[c.node.ID()] {
				// Ensure that the trusted flag is set before checking against MaxPeers.
				c.flags |= trustedConn
			}
			// TODO: track in-progress inbound node IDs (pre-Peer) to avoid dialing them.
			select {
			case c.cont <- srv.encHandshakeChecks(peers, inboundCount, c):
			case <-srv.quit:
				break running
			}
		case c := <-srv.addpeer:
			// At this point the connection is past the protocol handshake.
			// Its capabilities are known and the remote identity is verified.
			err := srv.protoHandshakeChecks(peers, inboundCount, c)
			if err == nil {
				// The handshakes are done and it passed all checks.
				p := newPeer(c, srv.Protocols)
				// If message events are enabled, pass the peerFeed
				// to the peer
				if srv.EnableMsgEvents {
					p.events = &srv.peerFeed
				}
				name := truncateName(c.name)
				srv.log.Debug("Adding p2p peer", "name", name, "addr", c.fd.RemoteAddr(), "peers", len(peers)+1)
				go srv.runPeer(p)
				peers[c.node.ID()] = p
				if p.Inbound() {
					inboundCount++
				}
			}
			// The dialer logic relies on the assumption that
			// dial tasks complete after the peer has been added or
			// discarded. Unblock the task last.
			select {
			case c.cont <- err:
			case <-srv.quit:
				break running
			}
		case pd := <-srv.delpeer:
			// A peer disconnected.
			d := common.PrettyDuration(mclock.Now() - pd.created)
			pd.log.Debug("Removing p2p peer", "duration", d, "peers", len(peers)-1, "req", pd.requested, "err", pd.err)
			delete(peers, pd.ID())
			if pd.Inbound() {
				inboundCount--
			}
		}
	}

	srv.log.Trace("P2P networking is spinning down")

	// Terminate discovery. If there is a running lookup it will terminate soon.
	if srv.ntab != nil {
		srv.ntab.Close()
	}
	if srv.DiscV5 != nil {
		srv.DiscV5.Close()
	}
	// Disconnect all peers.
	for _, p := range peers {
		p.Disconnect(DiscQuitting)
	}
	// Wait for peers to shut down. Pending connections and tasks are
	// not handled here and will terminate soon-ish because srv.quit
	// is closed.
	for len(peers) > 0 {
		p := <-srv.delpeer
		p.log.Trace("<-delpeer (spindown)", "remainingTasks", len(runningTasks))
		delete(peers, p.ID())
	}
}

func (srv *Server) protoHandshakeChecks(peers map[enode.ID]*Peer, inboundCount int, c *conn) error {
	// Drop connections with no matching protocols.
	if len(srv.Protocols) > 0 && countMatchingProtocols(srv.Protocols, c.caps) == 0 {
		return DiscUselessPeer
	}
	// Repeat the encryption handshake checks because the
	// peer set might have changed between the handshakes.
	return srv.encHandshakeChecks(peers, inboundCount, c)
}

func (srv *Server) encHandshakeChecks(peers map[enode.ID]*Peer, inboundCount int, c *conn) error {
	switch {
	case !c.is(trustedConn|staticDialedConn) && len(peers) >= srv.MaxPeers:
		return DiscTooManyPeers
	case !c.is(trustedConn) && c.is(inboundConn) && inboundCount >= srv.maxInboundConns():
		return DiscTooManyPeers
	case peers[c.node.ID()] != nil:
		return DiscAlreadyConnected
	case c.node.ID() == srv.localnode.ID():
		return DiscSelf
	default:
		return nil
	}
}

func (srv *Server) maxInboundConns() int {
	return srv.MaxPeers - srv.maxDialedConns()
}
func (srv *Server) maxDialedConns() int {
	if srv.NoDiscovery || srv.NoDial {
		return 0
	}
	r := srv.DialRatio
	if r == 0 {
		r = defaultDialRatio
	}
	return srv.MaxPeers / r
}

// listenLoop runs in its own goroutine and accepts
// inbound connections.
func (srv *Server) listenLoop() {
	defer srv.loopWG.Done()
	srv.log.Debug("TCP listener up", "addr", srv.listener.Addr())

	tokens := defaultMaxPendingPeers
	if srv.MaxPendingPeers > 0 {
		tokens = srv.MaxPendingPeers
	}
	slots := make(chan struct{}, tokens)
	for i := 0; i < tokens; i++ {
		slots <- struct{}{}
	}

	for {
		// Wait for a handshake slot before accepting.
		<-slots

		var (
			fd  net.Conn
			err error
		)
		for {
			fd, err = srv.listener.Accept()
			if netutil.IsTemporaryError(err) {
				srv.log.Debug("Temporary read error", "err", err)
				continue
			} else if err != nil {
				srv.log.Debug("Read error", "err", err)
				return
			}
			break
		}

		// Reject connections that do not match NetRestrict.
		if srv.NetRestrict != nil {
			if tcp, ok := fd.RemoteAddr().(*net.TCPAddr); ok && !srv.NetRestrict.Contains(tcp.IP) {
				srv.log.Debug("Rejected conn (not whitelisted in NetRestrict)", "addr", fd.RemoteAddr())
				fd.Close()
				slots <- struct{}{}
				continue
			}
		}

		var ip net.IP
		if tcp, ok := fd.RemoteAddr().(*net.TCPAddr); ok {
			ip = tcp.IP
		}
		fd = newMeteredConn(fd, true, ip)
		srv.log.Trace("Accepted connection", "addr", fd.RemoteAddr())
		go func() {
			srv.SetupConn(fd, inboundConn, nil)
			slots <- struct{}{}
		}()
	}
}

// SetupConn runs the handshakes and attempts to add the connection
// as a peer. It returns when the connection has been added as a peer
// or the handshakes have failed.
func (srv *Server) SetupConn(fd net.Conn, flags connFlag, dialDest *enode.Node) error {
	c := &conn{fd: fd, transport: srv.newTransport(fd), flags: flags, cont: make(chan error)}
	err := srv.setupConn(c, flags, dialDest)
	if err != nil {
		c.close(err)
		srv.log.Trace("Setting up connection failed", "addr", fd.RemoteAddr(), "err", err)
	}
	return err
}

func (srv *Server) setupConn(c *conn, flags connFlag, dialDest *enode.Node) error {
	// Prevent leftover pending conns from entering the handshake.
	srv.lock.Lock()
	running := srv.running
	srv.lock.Unlock()
	if !running {
		return errServerStopped
	}
	// If dialing, figure out the remote public key.
	var dialPubkey *ecdsa.PublicKey
	if dialDest != nil {
		dialPubkey = new(ecdsa.PublicKey)
		if err := dialDest.Load((*enode.Secp256k1)(dialPubkey)); err != nil {
			return errors.New("dial destination doesn't have a secp256k1 public key")
		}
	}
	// Run the encryption handshake.
	remotePubkey, err := c.doEncHandshake(srv.PrivateKey, dialPubkey)
	if err != nil {
		srv.log.Trace("Failed RLPx handshake", "addr", c.fd.RemoteAddr(), "conn", c.flags, "err", err)
		return err
	}
	if dialDest != nil {
		// For dialed connections, check that the remote public key matches.
		if dialPubkey.X.Cmp(remotePubkey.X) != 0 || dialPubkey.Y.Cmp(remotePubkey.Y) != 0 {
			return DiscUnexpectedIdentity
		}
		c.node = dialDest
	} else {
		c.node = nodeFromConn(remotePubkey, c.fd)
	}
	if conn, ok := c.fd.(*meteredConn); ok {
		conn.handshakeDone(c.node.ID())
	}
	clog := srv.log.New("id", c.node.ID(), "addr", c.fd.RemoteAddr(), "conn", c.flags)
	err = srv.checkpoint(c, srv.posthandshake)
	if err != nil {
		clog.Trace("Rejected peer before protocol handshake", "err", err)
		if err == DiscAlreadyConnected {
			// drop this peer so that it can be reconnected afresh
			if err2 := srv.disconnectPeer(c.id); err2 == nil {
				clog.Trace("Disconnect this peer to reconnect afresh later")
			} else {
				clog.Trace("Disconnect this peer failed", "err", err2)
			}
		}
		return err
	}
	// Run the protocol handshake
	phs, err := c.doProtoHandshake(srv.ourHandshake)
	if err != nil {
		clog.Trace("Failed proto handshake", "err", err)
		return err
	}
	if id := c.node.ID(); !bytes.Equal(crypto.Keccak256(phs.ID), id[:]) {
		clog.Trace("Wrong devp2p handshake identity", "phsid", hex.EncodeToString(phs.ID))
		return DiscUnexpectedIdentity
	}
	c.caps, c.name = phs.Caps, phs.Name
	err = srv.checkpoint(c, srv.addpeer)
	if err != nil {
		clog.Trace("Rejected peer", "err", err)
		return err
	}
	// If the checks completed successfully, runPeer has now been
	// launched by run.
	clog.Trace("connection set up", "inbound", dialDest == nil)
	return nil
}

func nodeFromConn(pubkey *ecdsa.PublicKey, conn net.Conn) *enode.Node {
	var ip net.IP
	var port int
	if tcp, ok := conn.RemoteAddr().(*net.TCPAddr); ok {
		ip = tcp.IP
		port = tcp.Port
	}
	return enode.NewV4(pubkey, ip, port, port)
}

func truncateName(s string) string {
	if len(s) > 20 {
		return s[:20] + "..."
	}
	return s
}

// checkpoint sends the conn to run, which performs the
// post-handshake checks for the stage (posthandshake, addpeer).
func (srv *Server) checkpoint(c *conn, stage chan<- *conn) error {
	select {
	case stage <- c:
	case <-srv.quit:
		return errServerStopped
	}
	select {
	case err := <-c.cont:
		return err
	case <-srv.quit:
		return errServerStopped
	}
}

// runPeer runs in its own goroutine for each peer.
// it waits until the Peer logic returns and removes
// the peer.
func (srv *Server) runPeer(p *Peer) {
	if srv.newPeerHook != nil {
		srv.newPeerHook(p)
	}

	// broadcast peer add
	srv.peerFeed.Send(&PeerEvent{
		Type: PeerEventTypeAdd,
		Peer: p.ID(),
	})

	// run the protocol
	remoteRequested, err := p.run()

	// broadcast peer drop
	srv.peerFeed.Send(&PeerEvent{
		Type:  PeerEventTypeDrop,
		Peer:  p.ID(),
		Error: err.Error(),
	})

	// Note: run waits for existing peers to be sent on srv.delpeer
	// before returning, so this send should not select on srv.quit.
	srv.delpeer <- peerDrop{p, err, remoteRequested}
}

// NodeInfo represents a short summary of the information known about the host.
type NodeInfo struct {
	ID    string `json:"id"`    // Unique node identifier (also the encryption key)
	Name  string `json:"name"`  // Name of the node, including client type, version, OS, custom data
	Enode string `json:"enode"` // Enode URL for adding this peer from remote peers
	ENR   string `json:"enr"`   // Ethereum Node Record
	IP    string `json:"ip"`    // IP address of the node
	Ports struct {
		Discovery int `json:"discovery"` // UDP listening port for discovery protocol
		Listener  int `json:"listener"`  // TCP listening port for RLPx
	} `json:"ports"`
	ListenAddr string                 `json:"listenAddr"`
	Protocols  map[string]interface{} `json:"protocols"`
}

// NodeInfo gathers and returns a collection of metadata known about the host.
func (srv *Server) NodeInfo() *NodeInfo {
	// Gather and assemble the generic node infos
	node := srv.Self()
	info := &NodeInfo{
		Name:       srv.Name,
		Enode:      node.String(),
		ID:         node.ID().String(),
		IP:         node.IP().String(),
		ListenAddr: srv.ListenAddr,
		Protocols:  make(map[string]interface{}),
	}
	info.Ports.Discovery = node.UDP()
	info.Ports.Listener = node.TCP()
	if enc, err := rlp.EncodeToBytes(node.Record()); err == nil {
		info.ENR = "0x" + hex.EncodeToString(enc)
	}

	// Gather all the running protocol infos (only once per protocol type)
	for _, proto := range srv.Protocols {
		if _, ok := info.Protocols[proto.Name]; !ok {
			nodeInfo := interface{}("unknown")
			if query := proto.NodeInfo; query != nil {
				nodeInfo = proto.NodeInfo()
			}
			info.Protocols[proto.Name] = nodeInfo
		}
	}
	return info
}

// PeersInfo returns an array of metadata objects describing connected peers.
func (srv *Server) PeersInfo() []*PeerInfo {
	// Gather all the generic and sub-protocol specific infos
	infos := make([]*PeerInfo, 0, srv.PeerCount())
	for _, peer := range srv.Peers() {
		if peer != nil {
			infos = append(infos, peer.Info())
		}
	}
	// Sort the result array alphabetically by node identifier
	for i := 0; i < len(infos); i++ {
		for j := i + 1; j < len(infos); j++ {
			if infos[i].ID > infos[j].ID {
				infos[i], infos[j] = infos[j], infos[i]
			}
		}
	}
	return infos
}

// PeerInfo returns a collection of metadata known about the given node
func (srv *Server) PeerInfo(id enode.ID) *PeerInfo {
    var peer *Peer
    select {
    case srv.peerOp <- func(peers map[enode.ID]*Peer) {
        peer, _ = peers[id]
    }:
        <- srv.peerOpDone
    case <- srv.quit:
    }

    if peer == nil {
        return nil
    } else {
        return peer.Info()
    }
}<|MERGE_RESOLUTION|>--- conflicted
+++ resolved
@@ -328,17 +328,10 @@
 	}
 }
 
-<<<<<<< HEAD
-func (srv *Server) disconnectPeer(id discover.NodeID) error {
-	var peer *Peer
-	select {
-	case srv.peerOp <- func(peers map[discover.NodeID]*Peer) {
-=======
 func (srv *Server) disconnectPeer(id enode.ID) error {
 	var peer *Peer
 	select {
 	case srv.peerOp <- func(peers map[enode.ID]*Peer) {
->>>>>>> 5e3c737d
 		peer, _ = peers[id]
 	}:
 		<-srv.peerOpDone
@@ -953,14 +946,6 @@
 	err = srv.checkpoint(c, srv.posthandshake)
 	if err != nil {
 		clog.Trace("Rejected peer before protocol handshake", "err", err)
-		if err == DiscAlreadyConnected {
-			// drop this peer so that it can be reconnected afresh
-			if err2 := srv.disconnectPeer(c.id); err2 == nil {
-				clog.Trace("Disconnect this peer to reconnect afresh later")
-			} else {
-				clog.Trace("Disconnect this peer failed", "err", err2)
-			}
-		}
 		return err
 	}
 	// Run the protocol handshake
