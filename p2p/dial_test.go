--- conflicted
+++ resolved
@@ -73,11 +73,7 @@
 			t.Errorf("ERROR round %d: got %v\nwant %v\nstate: %v\nrunning: %v",
 				i, spew.Sdump(new), spew.Sdump(round.new), spew.Sdump(test.init), spew.Sdump(running))
 		}
-<<<<<<< HEAD
-		t.Logf("round %d new tasks: %s", i, strings.TrimSpace(spew.Sdump(new)))
-=======
 		t.Logf("round %d (running %d) new tasks: %s", i, running, strings.TrimSpace(spew.Sdump(new)))
->>>>>>> 58cf5686
 
 		// Time advances by 16 seconds on every round.
 		vtime = vtime.Add(16 * time.Second)
@@ -89,11 +85,7 @@
 func TestDialStateDynDial(t *testing.T) {
 	config := &Config{Logger: testlog.Logger(t, log.LvlTrace)}
 	runDialTest(t, dialtest{
-<<<<<<< HEAD
-		init: newDialState(enode.ID{}, fakeTable{}, 5, config),
-=======
 		init: newDialState(enode.ID{}, 5, config),
->>>>>>> 58cf5686
 		rounds: []round{
 			// A discovery query is launched.
 			{
@@ -236,22 +228,9 @@
 			newNode(uintID(3), nil),
 		},
 		Logger: testlog.Logger(t, log.LvlTrace),
-<<<<<<< HEAD
-	}
-	table := fakeTable{
-		newNode(uintID(4), nil),
-		newNode(uintID(5), nil),
-		newNode(uintID(6), nil),
-		newNode(uintID(7), nil),
-		newNode(uintID(8), nil),
-	}
-	runDialTest(t, dialtest{
-		init: newDialState(enode.ID{}, table, 5, config),
-=======
 	}
 	runDialTest(t, dialtest{
 		init: newDialState(enode.ID{}, 5, config),
->>>>>>> 58cf5686
 		rounds: []round{
 			{
 				new: []task{
@@ -277,14 +256,9 @@
 			{},
 			// 1 bootnode attempted as fallback interval was reached
 			{
-<<<<<<< HEAD
-				new: []task{
-					&dialTask{flags: dynDialedConn, dest: newNode(uintID(1), nil)},
-=======
 				done: []task{
 					&dialTask{flags: dynDialedConn, dest: newNode(uintID(4), nil)},
 					&dialTask{flags: dynDialedConn, dest: newNode(uintID(5), nil)},
->>>>>>> 58cf5686
 				},
 				new: []task{
 					&dialTask{flags: dynDialedConn, dest: newNode(uintID(1), nil)},
@@ -297,15 +271,12 @@
 				},
 				new: []task{
 					&dialTask{flags: dynDialedConn, dest: newNode(uintID(2), nil)},
-					&dialTask{flags: dynDialedConn, dest: newNode(uintID(4), nil)},
-					&dialTask{flags: dynDialedConn, dest: newNode(uintID(5), nil)},
 				},
 			},
 			// No dials succeed, 3rd bootnode is attempted
 			{
 				done: []task{
 					&dialTask{flags: dynDialedConn, dest: newNode(uintID(2), nil)},
-					&dialTask{flags: dynDialedConn, dest: newNode(uintID(5), nil)},
 				},
 				new: []task{
 					&dialTask{flags: dynDialedConn, dest: newNode(uintID(3), nil)},
@@ -315,66 +286,6 @@
 			{
 				done: []task{
 					&dialTask{flags: dynDialedConn, dest: newNode(uintID(3), nil)},
-<<<<<<< HEAD
-				},
-				new: []task{},
-			},
-			// Random dial succeeds, no more bootnodes are attempted
-			{
-				new: []task{
-					&waitExpireTask{3 * time.Second},
-				},
-				peers: []*Peer{
-					{rw: &conn{flags: dynDialedConn, node: newNode(uintID(4), nil)}},
-				},
-				done: []task{
-					&dialTask{flags: dynDialedConn, dest: newNode(uintID(1), nil)},
-					&dialTask{flags: dynDialedConn, dest: newNode(uintID(4), nil)},
-				},
-			},
-		},
-	})
-}
-
-func TestDialStateDynDialFromTable(t *testing.T) {
-	// This table always returns the same random nodes
-	// in the order given below.
-	table := fakeTable{
-		newNode(uintID(1), nil),
-		newNode(uintID(2), nil),
-		newNode(uintID(3), nil),
-		newNode(uintID(4), nil),
-		newNode(uintID(5), nil),
-		newNode(uintID(6), nil),
-		newNode(uintID(7), nil),
-		newNode(uintID(8), nil),
-	}
-
-	runDialTest(t, dialtest{
-		init: newDialState(enode.ID{}, table, 10, &Config{Logger: testlog.Logger(t, log.LvlTrace)}),
-		rounds: []round{
-			// 5 out of 8 of the nodes returned by ReadRandomNodes are dialed.
-			{
-				new: []task{
-					&dialTask{flags: dynDialedConn, dest: newNode(uintID(1), nil)},
-					&dialTask{flags: dynDialedConn, dest: newNode(uintID(2), nil)},
-					&dialTask{flags: dynDialedConn, dest: newNode(uintID(3), nil)},
-					&dialTask{flags: dynDialedConn, dest: newNode(uintID(4), nil)},
-					&dialTask{flags: dynDialedConn, dest: newNode(uintID(5), nil)},
-					&discoverTask{},
-				},
-			},
-			// Dialing nodes 1,2 succeeds. Dials from the lookup are launched.
-			{
-				peers: []*Peer{
-					{rw: &conn{flags: dynDialedConn, node: newNode(uintID(1), nil)}},
-					{rw: &conn{flags: dynDialedConn, node: newNode(uintID(2), nil)}},
-				},
-				done: []task{
-					&dialTask{flags: dynDialedConn, dest: newNode(uintID(1), nil)},
-					&dialTask{flags: dynDialedConn, dest: newNode(uintID(2), nil)},
-=======
->>>>>>> 58cf5686
 					&discoverTask{results: []*enode.Node{
 						newNode(uintID(6), nil),
 					}},
@@ -420,11 +331,7 @@
 	restrict.Add("127.0.2.0/24")
 
 	runDialTest(t, dialtest{
-<<<<<<< HEAD
-		init: newDialState(enode.ID{}, table, 10, &Config{NetRestrict: restrict}),
-=======
 		init: newDialState(enode.ID{}, 10, &Config{NetRestrict: restrict}),
->>>>>>> 58cf5686
 		rounds: []round{
 			{
 				new: []task{
@@ -460,11 +367,7 @@
 		Logger: testlog.Logger(t, log.LvlTrace),
 	}
 	runDialTest(t, dialtest{
-<<<<<<< HEAD
-		init: newDialState(enode.ID{}, fakeTable{}, 0, config),
-=======
 		init: newDialState(enode.ID{}, 0, config),
->>>>>>> 58cf5686
 		rounds: []round{
 			// Static dials are launched for the nodes that
 			// aren't yet connected.
@@ -549,11 +452,7 @@
 		Logger: testlog.Logger(t, log.LvlTrace),
 	}
 	runDialTest(t, dialtest{
-<<<<<<< HEAD
-		init: newDialState(enode.ID{}, fakeTable{}, 0, config),
-=======
 		init: newDialState(enode.ID{}, 0, config),
->>>>>>> 58cf5686
 		rounds: []round{
 			// Static dials are launched for the nodes that
 			// aren't yet connected.
@@ -627,13 +526,8 @@
 		Dialer: TCPDialer{&net.Dialer{Deadline: time.Now().Add(-5 * time.Minute)}},
 	}
 	resolved := newNode(uintID(1), net.IP{127, 0, 55, 234})
-<<<<<<< HEAD
-	table := &resolveMock{answer: resolved}
-	state := newDialState(enode.ID{}, table, 0, config)
-=======
 	resolver := &resolveMock{answer: resolved}
 	state := newDialState(enode.ID{}, 0, config)
->>>>>>> 58cf5686
 
 	// Check that the task is generated with an incomplete ID.
 	dest := newNode(uintID(1), nil)
@@ -644,15 +538,11 @@
 	}
 
 	// Now run the task, it should resolve the ID once.
-<<<<<<< HEAD
-	srv := &Server{ntab: table, log: config.Logger, Config: *config}
-=======
 	srv := &Server{
 		Config:             *config,
 		log:                config.Logger,
 		staticNodeResolver: resolver,
 	}
->>>>>>> 58cf5686
 	tasks[0].Do(srv)
 	if !reflect.DeepEqual(resolver.calls, []*enode.Node{dest}) {
 		t.Fatalf("wrong resolve calls, got %v", resolver.calls)
