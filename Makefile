--- conflicted
+++ resolved
@@ -2,11 +2,7 @@
 # with Go source code. If you know what GOPATH is then you probably
 # don't need to bother with make.
 
-<<<<<<< HEAD
-.PHONY: geth android ios geth-cross evm all test clean vendor
-=======
-.PHONY: geth android ios geth-cross evm all test clean
->>>>>>> 58cf5686
+.PHONY: geth android ios geth-cross evm all test clean rocksdb vendor
 .PHONY: geth-linux geth-linux-386 geth-linux-amd64 geth-linux-mips64 geth-linux-mips64le
 .PHONY: geth-linux-arm geth-linux-arm-5 geth-linux-arm-6 geth-linux-arm-7 geth-linux-arm64
 .PHONY: geth-darwin geth-darwin-386 geth-darwin-amd64
@@ -33,7 +29,8 @@
 endif
 
 ifneq ($(USE_ROCKSDB), NO)
-ROCKSDB_DIR=$(shell pwd)/build/_workspace/src/github.com/ethereum/go-ethereum/vendor/github.com/facebook/rocksdb
+#ROCKSDB_DIR=$(shell pwd)/build/_workspace/src/github.com/ethereum/go-ethereum/vendor/github.com/facebook/rocksdb
+ROCKSDB_DIR=$(shell pwd)/rocksdb
 ROCKSDB_TAG=-tags rocksdb
 endif
 
@@ -48,31 +45,28 @@
 	@(cd build; tar cfz metadium.tar.gz bin conf)
 	@echo "Done building build/metadium.tar.gz"
 
-gmet: vendor rocksdb metadium/governance_abi.go
+gmet: rocksdb metadium/governance_abi.go
 ifeq ($(USE_ROCKSDB), NO)
-	build/env.sh go run build/ci.go install $(ROCKSDB_TAG) ./cmd/gmet
+	$(GORUN) build/ci.go install $(ROCKSDB_TAG) ./cmd/gmet
 else
 	CGO_CFLAGS=-I$(ROCKSDB_DIR)/include \
 		CGO_LDFLAGS="-L$(ROCKSDB_DIR) -lrocksdb -lm -lstdc++ $(shell awk '/PLATFORM_LDFLAGS/ {sub("PLATFORM_LDFLAGS=", ""); print} /JEMALLOC=1/ {print "-ljemalloc"}' < $(ROCKSDB_DIR)/make_config.mk)" \
-		build/env.sh go run build/ci.go install $(ROCKSDB_TAG) ./cmd/gmet
+		$(GORUN) build/ci.go install $(ROCKSDB_TAG) ./cmd/gmet
 endif
 	@echo "Done building."
 	@echo "Run \"$(GOBIN)/gmet\" to launch gmet."
 
 logrot:
-	build/env.sh go run build/ci.go install ./cmd/logrot
+	$(GORUN) build/ci.go install ./cmd/logrot
 
 geth:
 	$(GORUN) build/ci.go install ./cmd/geth
 	@echo "Done building."
 	@echo "Run \"$(GOBIN)/geth\" to launch geth."
 
-<<<<<<< HEAD
 dbbench:
-	$(ROCKSDB_ENV) build/env.sh go run build/ci.go install $(ROCKSDB_TAG) ./cmd/dbbench
-
-=======
->>>>>>> 58cf5686
+	$(GORUN) build/ci.go install $(ROCKSDB_TAG) ./cmd/dbbench
+
 all:
 	$(GORUN) build/ci.go install
 
@@ -93,18 +87,13 @@
 	$(GORUN) build/ci.go lint
 
 clean:
-<<<<<<< HEAD
-	./build/clean_go_build_cache.sh
+	env GO111MODULE=on go clean -cache
 	rm -fr build/_workspace/pkg/ $(GOBIN)/* build/conf metadium/admin_abi.go metadium/governance_abi.go
-	@ROCKSDB_DIR=$(shell pwd)/build/_workspace/src/github.com/ethereum/go-ethereum/vendor/github.com/facebook/rocksdb;		\
-	if [ -d $${ROCKSDB_DIR} ]; then			\
-		cd $${ROCKSDB_DIR};		  	\
-		make clean;				\
-	fi
-=======
-	env GO111MODULE=on go clean -cache
-	rm -fr build/_workspace/pkg/ $(GOBIN)/*
->>>>>>> 58cf5686
+	@ROCKSDB_DIR=$(ROCKSDB_DIR);		\
+	if [ -d $${ROCKSDB_DIR} ]; then		\
+		cd $${ROCKSDB_DIR};		\
+		make clean;			\
+	fi
 
 # The devtools target installs tools required for 'go generate'.
 # You need to put $GOBIN (or $GOPATH/bin) in your PATH to use 'go generate'.
@@ -237,7 +226,6 @@
 endif
 
 vendor:
-	@build/env.sh test 1;
 	@export GOPATH=$(shell pwd)/build/_workspace;			\
 	[ -d build/_workspace/bin ] || mkdir -p build/_workspace/bin;	\
 	if [ ! -x build/_workspace/bin/govendor ]; then			\
@@ -251,15 +239,11 @@
 		$${GOPATH}/bin/govendor sync -v;			\
 	fi
 
-#		$${GOPATH}/bin/govendor migrate;			\
-
 ifneq ($(USE_ROCKSDB), YES)
 rocksdb:
 else
-rocksdb: vendor
-	@build/env.sh test 1;
-	@cd $(shell pwd)/build/_workspace/src/github.com/ethereum/go-ethereum/vendor/github.com/facebook/rocksdb; \
-		make -j8 static_lib;
+rocksdb:
+	@cd $(ROCKSDB_DIR) && make -j8 static_lib;
 endif
 
 AWK_CODE='								\
