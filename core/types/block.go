// Copyright 2014 The go-ethereum Authors
// This file is part of the go-ethereum library.
//
// The go-ethereum library is free software: you can redistribute it and/or modify
// it under the terms of the GNU Lesser General Public License as published by
// the Free Software Foundation, either version 3 of the License, or
// (at your option) any later version.
//
// The go-ethereum library is distributed in the hope that it will be useful,
// but WITHOUT ANY WARRANTY; without even the implied warranty of
// MERCHANTABILITY or FITNESS FOR A PARTICULAR PURPOSE. See the
// GNU Lesser General Public License for more details.
//
// You should have received a copy of the GNU Lesser General Public License
// along with the go-ethereum library. If not, see <http://www.gnu.org/licenses/>.

// Package types contains data types related to Ethereum consensus.
package types

import (
	"encoding/binary"
	"fmt"
	"io"
	"math/big"
	"reflect"
	"sync/atomic"
	"time"

	"github.com/ethereum/go-ethereum/common"
	"github.com/ethereum/go-ethereum/common/hexutil"
	"github.com/ethereum/go-ethereum/rlp"
)

var (
	EmptyRootHash  = common.HexToHash("56e81f171bcc55a6ff8345e692c0f86e5b48e01b996cadc001622fb5e363b421")
	EmptyUncleHash = rlpHash([]*Header(nil))
)

// A BlockNonce is a 64-bit hash which proves (combined with the
// mix-hash) that a sufficient amount of computation has been carried
// out on a block.
type BlockNonce [8]byte

// EncodeNonce converts the given integer to a block nonce.
func EncodeNonce(i uint64) BlockNonce {
	var n BlockNonce
	binary.BigEndian.PutUint64(n[:], i)
	return n
}

// Uint64 returns the integer value of a block nonce.
func (n BlockNonce) Uint64() uint64 {
	return binary.BigEndian.Uint64(n[:])
}

// MarshalText encodes n as a hex string with 0x prefix.
func (n BlockNonce) MarshalText() ([]byte, error) {
	return hexutil.Bytes(n[:]).MarshalText()
}

// UnmarshalText implements encoding.TextUnmarshaler.
func (n *BlockNonce) UnmarshalText(input []byte) error {
	return hexutil.UnmarshalFixedText("BlockNonce", input, n[:])
}

//go:generate gencodec -type Header -field-override headerMarshaling -out gen_header_json.go

// Header represents a block header in the Ethereum blockchain.
type Header struct {
<<<<<<< HEAD
	ParentHash   common.Hash     `json:"parentHash"       gencodec:"required"`
	UncleHash    common.Hash     `json:"sha3Uncles"       gencodec:"required"`
	Coinbase     common.Address  `json:"miner"            gencodec:"required"`
	Root         common.Hash     `json:"stateRoot"        gencodec:"required"`
	TxHash       common.Hash     `json:"transactionsRoot" gencodec:"required"`
	ReceiptHash  common.Hash     `json:"receiptsRoot"     gencodec:"required"`
	Bloom        Bloom           `json:"logsBloom"        gencodec:"required"`
	Difficulty   *big.Int        `json:"difficulty"       gencodec:"required"`
	Number       *big.Int        `json:"number"           gencodec:"required"`
	GasLimit     uint64          `json:"gasLimit"         gencodec:"required"`
	GasUsed      uint64          `json:"gasUsed"          gencodec:"required"`
	Fees         *big.Int        `json:"fees"             gencodec:"required"`
	Time         uint64          `json:"timestamp"        gencodec:"required"`
	Extra        []byte          `json:"extraData"        gencodec:"required"`
	Rewards	     []byte          `json:"rewards"          gencodec:"required"`
	MixDigest    common.Hash     `json:"mixHash"`
	Nonce        BlockNonce      `json:"nonce"`
	MinerNodeId  []byte          `json:"minerNode"`
	MinerNodeSig []byte          `json:"minerNodeSig"`
=======
	ParentHash  common.Hash    `json:"parentHash"       gencodec:"required"`
	UncleHash   common.Hash    `json:"sha3Uncles"       gencodec:"required"`
	Coinbase    common.Address `json:"miner"            gencodec:"required"`
	Root        common.Hash    `json:"stateRoot"        gencodec:"required"`
	TxHash      common.Hash    `json:"transactionsRoot" gencodec:"required"`
	ReceiptHash common.Hash    `json:"receiptsRoot"     gencodec:"required"`
	Bloom       Bloom          `json:"logsBloom"        gencodec:"required"`
	Difficulty  *big.Int       `json:"difficulty"       gencodec:"required"`
	Number      *big.Int       `json:"number"           gencodec:"required"`
	GasLimit    uint64         `json:"gasLimit"         gencodec:"required"`
	GasUsed     uint64         `json:"gasUsed"          gencodec:"required"`
	Time        uint64         `json:"timestamp"        gencodec:"required"`
	Extra       []byte         `json:"extraData"        gencodec:"required"`
	MixDigest   common.Hash    `json:"mixHash"`
	Nonce       BlockNonce     `json:"nonce"`

	// BaseFee was added by EIP-1559 and is ignored in legacy headers.
	BaseFee *big.Int `json:"baseFeePerGas" rlp:"optional"`
>>>>>>> 26675454
}

// field type overrides for gencodec
type headerMarshaling struct {
<<<<<<< HEAD
	Difficulty   *hexutil.Big
	Number       *hexutil.Big
	GasLimit     hexutil.Uint64
	GasUsed      hexutil.Uint64
	Fees         *hexutil.Big
	Time         hexutil.Uint64
	Extra        hexutil.Bytes
	Rewards	     hexutil.Bytes
	MinerNodeId  hexutil.Bytes
	MinerNodeSig hexutil.Bytes
	Hash         common.Hash `json:"hash"` // adds call to Hash() in MarshalJSON
=======
	Difficulty *hexutil.Big
	Number     *hexutil.Big
	GasLimit   hexutil.Uint64
	GasUsed    hexutil.Uint64
	Time       hexutil.Uint64
	Extra      hexutil.Bytes
	BaseFee    *hexutil.Big
	Hash       common.Hash `json:"hash"` // adds call to Hash() in MarshalJSON
>>>>>>> 26675454
}

// Hash returns the block hash of the header, which is simply the keccak256 hash of its
// RLP encoding.
func (h *Header) Hash() common.Hash {
	return rlpHash(h)
}

var headerSize = common.StorageSize(reflect.TypeOf(Header{}).Size())

// Size returns the approximate memory used by all internal contents. It is used
// to approximate and limit the memory consumption of various caches.
func (h *Header) Size() common.StorageSize {
	return headerSize + common.StorageSize(len(h.Extra)+len(h.Rewards)+(h.Difficulty.BitLen()+h.Number.BitLen())/8)
}

// SanityCheck checks a few basic things -- these checks are way beyond what
// any 'sane' production values should hold, and can mainly be used to prevent
// that the unbounded fields are stuffed with junk data to add processing
// overhead
func (h *Header) SanityCheck() error {
	if h.Number != nil && !h.Number.IsUint64() {
		return fmt.Errorf("too large block number: bitlen %d", h.Number.BitLen())
	}
	if h.Difficulty != nil {
		if diffLen := h.Difficulty.BitLen(); diffLen > 80 {
			return fmt.Errorf("too large block difficulty: bitlen %d", diffLen)
		}
	}
	if eLen := len(h.Extra); eLen > 100*1024 {
		return fmt.Errorf("too large block extradata: size %d", eLen)
	}
	if h.BaseFee != nil {
		if bfLen := h.BaseFee.BitLen(); bfLen > 256 {
			return fmt.Errorf("too large base fee: bitlen %d", bfLen)
		}
	}
	return nil
}

// EmptyBody returns true if there is no additional 'body' to complete the header
// that is: no transactions and no uncles.
func (h *Header) EmptyBody() bool {
	return h.TxHash == EmptyRootHash && h.UncleHash == EmptyUncleHash
}

// EmptyReceipts returns true if there are no receipts for this header/block.
func (h *Header) EmptyReceipts() bool {
	return h.ReceiptHash == EmptyRootHash
}

// Body is a simple (mutable, non-safe) data container for storing and moving
// a block's data contents (transactions and uncles) together.
type Body struct {
	Transactions []*Transaction
	Uncles       []*Header
}

// Block represents an entire block in the Ethereum blockchain.
type Block struct {
	header       *Header
	uncles       []*Header
	transactions Transactions

	// caches
	hash atomic.Value
	size atomic.Value

	// Td is used by package core to store the total difficulty
	// of the chain up to and including the block.
	td *big.Int

	// These fields are used by package eth to track
	// inter-peer block relay.
	ReceivedAt   time.Time
	ReceivedFrom interface{}
}

// "external" block encoding. used for eth protocol, etc.
type extblock struct {
	Header *Header
	Txs    []*Transaction
	Uncles []*Header
}

// NewBlock creates a new block. The input data is copied,
// changes to header and to the field values will not affect the
// block.
//
// The values of TxHash, UncleHash, ReceiptHash and Bloom in header
// are ignored and set to values derived from the given txs, uncles
// and receipts.
func NewBlock(header *Header, txs []*Transaction, uncles []*Header, receipts []*Receipt, hasher TrieHasher) *Block {
	b := &Block{header: CopyHeader(header), td: new(big.Int)}

	// TODO: panic if len(txs) != len(receipts)
	if len(txs) == 0 {
		b.header.TxHash = EmptyRootHash
	} else {
		b.header.TxHash = DeriveSha(Transactions(txs), hasher)
		b.transactions = make(Transactions, len(txs))
		copy(b.transactions, txs)
	}

	if len(receipts) == 0 {
		b.header.ReceiptHash = EmptyRootHash
	} else {
		b.header.ReceiptHash = DeriveSha(Receipts(receipts), hasher)
		b.header.Bloom = CreateBloom(receipts)
	}

	if len(uncles) == 0 {
		b.header.UncleHash = EmptyUncleHash
	} else {
		b.header.UncleHash = CalcUncleHash(uncles)
		b.uncles = make([]*Header, len(uncles))
		for i := range uncles {
			b.uncles[i] = CopyHeader(uncles[i])
		}
	}

	return b
}

// NewBlockWithHeader creates a block with the given header data. The
// header data is copied, changes to header and to the field values
// will not affect the block.
func NewBlockWithHeader(header *Header) *Block {
	return &Block{header: CopyHeader(header)}
}

// CopyHeader creates a deep copy of a block header to prevent side effects from
// modifying a header variable.
func CopyHeader(h *Header) *Header {
	cpy := *h
	if cpy.Difficulty = new(big.Int); h.Difficulty != nil {
		cpy.Difficulty.Set(h.Difficulty)
	}
	if cpy.Number = new(big.Int); h.Number != nil {
		cpy.Number.Set(h.Number)
	}
	if h.BaseFee != nil {
		cpy.BaseFee = new(big.Int).Set(h.BaseFee)
	}
	if len(h.Extra) > 0 {
		cpy.Extra = make([]byte, len(h.Extra))
		copy(cpy.Extra, h.Extra)
	}
	if len(h.Rewards) > 0 {
		cpy.Rewards = make([]byte, len(h.Rewards))
		copy(cpy.Rewards, h.Rewards)
	}
	return &cpy
}

// DecodeRLP decodes the Ethereum
func (b *Block) DecodeRLP(s *rlp.Stream) error {
	var eb extblock
	_, size, _ := s.Kind()
	if err := s.Decode(&eb); err != nil {
		return err
	}
	b.header, b.uncles, b.transactions = eb.Header, eb.Uncles, eb.Txs
	b.size.Store(common.StorageSize(rlp.ListSize(size)))
	return nil
}

// EncodeRLP serializes b into the Ethereum RLP block format.
func (b *Block) EncodeRLP(w io.Writer) error {
	return rlp.Encode(w, extblock{
		Header: b.header,
		Txs:    b.transactions,
		Uncles: b.uncles,
	})
}

// TODO: copies

func (b *Block) Uncles() []*Header          { return b.uncles }
func (b *Block) Transactions() Transactions { return b.transactions }

func (b *Block) Transaction(hash common.Hash) *Transaction {
	for _, transaction := range b.transactions {
		if transaction.Hash() == hash {
			return transaction
		}
	}
	return nil
}

func (b *Block) Number() *big.Int     { return new(big.Int).Set(b.header.Number) }
func (b *Block) GasLimit() uint64     { return b.header.GasLimit }
func (b *Block) GasUsed() uint64      { return b.header.GasUsed }
func (b *Block) Fees() *big.Int       { return b.header.Fees }
func (b *Block) Difficulty() *big.Int { return new(big.Int).Set(b.header.Difficulty) }
func (b *Block) Time() uint64         { return b.header.Time }

func (b *Block) NumberU64() uint64        { return b.header.Number.Uint64() }
func (b *Block) MixDigest() common.Hash   { return b.header.MixDigest }
func (b *Block) Nonce() uint64            { return binary.BigEndian.Uint64(b.header.Nonce[:]) }
func (b *Block) Bloom() Bloom             { return b.header.Bloom }
func (b *Block) Coinbase() common.Address { return b.header.Coinbase }
func (b *Block) Root() common.Hash        { return b.header.Root }
func (b *Block) ParentHash() common.Hash  { return b.header.ParentHash }
func (b *Block) TxHash() common.Hash      { return b.header.TxHash }
func (b *Block) ReceiptHash() common.Hash { return b.header.ReceiptHash }
func (b *Block) UncleHash() common.Hash   { return b.header.UncleHash }
func (b *Block) Extra() []byte            { return common.CopyBytes(b.header.Extra) }
func (b *Block) Rewards() []byte          { return common.CopyBytes(b.header.Rewards) }

func (b *Block) MinerNodeId() []byte      { return b.header.MinerNodeId }
func (b *Block) MinerNodeSig() []byte     { return b.header.MinerNodeSig }

func (b *Block) BaseFee() *big.Int {
	if b.header.BaseFee == nil {
		return nil
	}
	return new(big.Int).Set(b.header.BaseFee)
}

func (b *Block) Header() *Header { return CopyHeader(b.header) }

// Body returns the non-header content of the block.
func (b *Block) Body() *Body { return &Body{b.transactions, b.uncles} }

// Size returns the true RLP encoded storage size of the block, either by encoding
// and returning it, or returning a previsouly cached value.
func (b *Block) Size() common.StorageSize {
	if size := b.size.Load(); size != nil {
		return size.(common.StorageSize)
	}
	c := writeCounter(0)
	rlp.Encode(&c, b)
	b.size.Store(common.StorageSize(c))
	return common.StorageSize(c)
}

// SanityCheck can be used to prevent that unbounded fields are
// stuffed with junk data to add processing overhead
func (b *Block) SanityCheck() error {
	return b.header.SanityCheck()
}

type writeCounter common.StorageSize

func (c *writeCounter) Write(b []byte) (int, error) {
	*c += writeCounter(len(b))
	return len(b), nil
}

func CalcUncleHash(uncles []*Header) common.Hash {
	if len(uncles) == 0 {
		return EmptyUncleHash
	}
	return rlpHash(uncles)
}

// WithSeal returns a new block with the data from b but the header replaced with
// the sealed one.
func (b *Block) WithSeal(header *Header) *Block {
	cpy := *header

	return &Block{
		header:       &cpy,
		transactions: b.transactions,
		uncles:       b.uncles,
	}
}

// WithBody returns a new block with the given transaction and uncle contents.
func (b *Block) WithBody(transactions []*Transaction, uncles []*Header) *Block {
	block := &Block{
		header:       CopyHeader(b.header),
		transactions: make([]*Transaction, len(transactions)),
		uncles:       make([]*Header, len(uncles)),
	}
	copy(block.transactions, transactions)
	for i := range uncles {
		block.uncles[i] = CopyHeader(uncles[i])
	}
	return block
}

// Hash returns the keccak256 hash of b's header.
// The hash is computed on the first call and cached thereafter.
func (b *Block) Hash() common.Hash {
	if hash := b.hash.Load(); hash != nil {
		return hash.(common.Hash)
	}
	v := b.header.Hash()
	b.hash.Store(v)
	return v
}

type Blocks []*Block<|MERGE_RESOLUTION|>--- conflicted
+++ resolved
@@ -67,7 +67,6 @@
 
 // Header represents a block header in the Ethereum blockchain.
 type Header struct {
-<<<<<<< HEAD
 	ParentHash   common.Hash     `json:"parentHash"       gencodec:"required"`
 	UncleHash    common.Hash     `json:"sha3Uncles"       gencodec:"required"`
 	Coinbase     common.Address  `json:"miner"            gencodec:"required"`
@@ -87,31 +86,13 @@
 	Nonce        BlockNonce      `json:"nonce"`
 	MinerNodeId  []byte          `json:"minerNode"`
 	MinerNodeSig []byte          `json:"minerNodeSig"`
-=======
-	ParentHash  common.Hash    `json:"parentHash"       gencodec:"required"`
-	UncleHash   common.Hash    `json:"sha3Uncles"       gencodec:"required"`
-	Coinbase    common.Address `json:"miner"            gencodec:"required"`
-	Root        common.Hash    `json:"stateRoot"        gencodec:"required"`
-	TxHash      common.Hash    `json:"transactionsRoot" gencodec:"required"`
-	ReceiptHash common.Hash    `json:"receiptsRoot"     gencodec:"required"`
-	Bloom       Bloom          `json:"logsBloom"        gencodec:"required"`
-	Difficulty  *big.Int       `json:"difficulty"       gencodec:"required"`
-	Number      *big.Int       `json:"number"           gencodec:"required"`
-	GasLimit    uint64         `json:"gasLimit"         gencodec:"required"`
-	GasUsed     uint64         `json:"gasUsed"          gencodec:"required"`
-	Time        uint64         `json:"timestamp"        gencodec:"required"`
-	Extra       []byte         `json:"extraData"        gencodec:"required"`
-	MixDigest   common.Hash    `json:"mixHash"`
-	Nonce       BlockNonce     `json:"nonce"`
 
 	// BaseFee was added by EIP-1559 and is ignored in legacy headers.
 	BaseFee *big.Int `json:"baseFeePerGas" rlp:"optional"`
->>>>>>> 26675454
 }
 
 // field type overrides for gencodec
 type headerMarshaling struct {
-<<<<<<< HEAD
 	Difficulty   *hexutil.Big
 	Number       *hexutil.Big
 	GasLimit     hexutil.Uint64
@@ -122,17 +103,8 @@
 	Rewards	     hexutil.Bytes
 	MinerNodeId  hexutil.Bytes
 	MinerNodeSig hexutil.Bytes
+	BaseFee      *hexutil.Big
 	Hash         common.Hash `json:"hash"` // adds call to Hash() in MarshalJSON
-=======
-	Difficulty *hexutil.Big
-	Number     *hexutil.Big
-	GasLimit   hexutil.Uint64
-	GasUsed    hexutil.Uint64
-	Time       hexutil.Uint64
-	Extra      hexutil.Bytes
-	BaseFee    *hexutil.Big
-	Hash       common.Hash `json:"hash"` // adds call to Hash() in MarshalJSON
->>>>>>> 26675454
 }
 
 // Hash returns the block hash of the header, which is simply the keccak256 hash of its
