--- conflicted
+++ resolved
@@ -23,10 +23,6 @@
 	"io"
 	"math/big"
 	"reflect"
-<<<<<<< HEAD
-	"sort"
-=======
->>>>>>> 58cf5686
 	"sync/atomic"
 	"time"
 
@@ -72,7 +68,6 @@
 
 // Header represents a block header in the Ethereum blockchain.
 type Header struct {
-<<<<<<< HEAD
 	ParentHash   common.Hash     `json:"parentHash"       gencodec:"required"`
 	UncleHash    common.Hash     `json:"sha3Uncles"       gencodec:"required"`
 	Coinbase     common.Address  `json:"miner"            gencodec:"required"`
@@ -92,28 +87,10 @@
 	Nonce        BlockNonce      `json:"nonce"`
 	MinerNodeId  []byte          `json:"minerNode"`
 	MinerNodeSig []byte          `json:"minerNodeSig"`
-=======
-	ParentHash  common.Hash    `json:"parentHash"       gencodec:"required"`
-	UncleHash   common.Hash    `json:"sha3Uncles"       gencodec:"required"`
-	Coinbase    common.Address `json:"miner"            gencodec:"required"`
-	Root        common.Hash    `json:"stateRoot"        gencodec:"required"`
-	TxHash      common.Hash    `json:"transactionsRoot" gencodec:"required"`
-	ReceiptHash common.Hash    `json:"receiptsRoot"     gencodec:"required"`
-	Bloom       Bloom          `json:"logsBloom"        gencodec:"required"`
-	Difficulty  *big.Int       `json:"difficulty"       gencodec:"required"`
-	Number      *big.Int       `json:"number"           gencodec:"required"`
-	GasLimit    uint64         `json:"gasLimit"         gencodec:"required"`
-	GasUsed     uint64         `json:"gasUsed"          gencodec:"required"`
-	Time        uint64         `json:"timestamp"        gencodec:"required"`
-	Extra       []byte         `json:"extraData"        gencodec:"required"`
-	MixDigest   common.Hash    `json:"mixHash"`
-	Nonce       BlockNonce     `json:"nonce"`
->>>>>>> 58cf5686
 }
 
 // field type overrides for gencodec
 type headerMarshaling struct {
-<<<<<<< HEAD
 	Difficulty   *hexutil.Big
 	Number       *hexutil.Big
 	GasLimit     hexutil.Uint64
@@ -125,15 +102,6 @@
 	MinerNodeId  hexutil.Bytes
 	MinerNodeSig hexutil.Bytes
 	Hash         common.Hash `json:"hash"` // adds call to Hash() in MarshalJSON
-=======
-	Difficulty *hexutil.Big
-	Number     *hexutil.Big
-	GasLimit   hexutil.Uint64
-	GasUsed    hexutil.Uint64
-	Time       hexutil.Uint64
-	Extra      hexutil.Bytes
-	Hash       common.Hash `json:"hash"` // adds call to Hash() in MarshalJSON
->>>>>>> 58cf5686
 }
 
 // Hash returns the block hash of the header, which is simply the keccak256 hash of its
@@ -147,11 +115,7 @@
 // Size returns the approximate memory used by all internal contents. It is used
 // to approximate and limit the memory consumption of various caches.
 func (h *Header) Size() common.StorageSize {
-<<<<<<< HEAD
 	return headerSize + common.StorageSize(len(h.Extra)+len(h.Rewards)+(h.Difficulty.BitLen()+h.Number.BitLen())/8)
-=======
-	return headerSize + common.StorageSize(len(h.Extra)+(h.Difficulty.BitLen()+h.Number.BitLen())/8)
->>>>>>> 58cf5686
 }
 
 // SanityCheck checks a few basic things -- these checks are way beyond what
