// Copyright 2014 The go-ethereum Authors
// This file is part of the go-ethereum library.
//
// The go-ethereum library is free software: you can redistribute it and/or modify
// it under the terms of the GNU Lesser General Public License as published by
// the Free Software Foundation, either version 3 of the License, or
// (at your option) any later version.
//
// The go-ethereum library is distributed in the hope that it will be useful,
// but WITHOUT ANY WARRANTY; without even the implied warranty of
// MERCHANTABILITY or FITNESS FOR A PARTICULAR PURPOSE. See the
// GNU Lesser General Public License for more details.
//
// You should have received a copy of the GNU Lesser General Public License
// along with the go-ethereum library. If not, see <http://www.gnu.org/licenses/>.

package core

import (
	"bytes"
	"encoding/hex"
	"encoding/json"
	"errors"
	"fmt"
	"math/big"
	"os"
	"strings"

	"github.com/ethereum/go-ethereum/common"
	"github.com/ethereum/go-ethereum/common/hexutil"
	"github.com/ethereum/go-ethereum/common/math"
	"github.com/ethereum/go-ethereum/core/rawdb"
	"github.com/ethereum/go-ethereum/core/state"
	"github.com/ethereum/go-ethereum/core/types"
	"github.com/ethereum/go-ethereum/crypto"
	"github.com/ethereum/go-ethereum/ethdb"
	"github.com/ethereum/go-ethereum/log"
	"github.com/ethereum/go-ethereum/params"
	"github.com/ethereum/go-ethereum/rlp"
	"github.com/ethereum/go-ethereum/trie"
)

//go:generate gencodec -type Genesis -field-override genesisSpecMarshaling -out gen_genesis.go
//go:generate gencodec -type GenesisAccount -field-override genesisAccountMarshaling -out gen_genesis_account.go

var errGenesisNoConfig = errors.New("genesis has no chain configuration")

// Genesis specifies the header fields, state of a genesis block. It also defines hard
// fork switch-over blocks through the chain configuration.
type Genesis struct {
	Config     *params.ChainConfig `json:"config"`
	Nonce      uint64              `json:"nonce"`
	Timestamp  uint64              `json:"timestamp"`
	ExtraData  []byte              `json:"extraData"`
	GasLimit   uint64              `json:"gasLimit"   gencodec:"required"`
	Difficulty *big.Int            `json:"difficulty" gencodec:"required"`
	Mixhash    common.Hash         `json:"mixHash"`
	Coinbase   common.Address      `json:"coinbase"`
	Alloc      GenesisAlloc        `json:"alloc"      gencodec:"required"`

	// These fields are used for consensus tests. Please don't use them
	// in actual genesis blocks.
	Number     uint64      `json:"number"`
	GasUsed    uint64      `json:"gasUsed"`
	Fees       uint64      `json:"fees"`
	ParentHash common.Hash `json:"parentHash"`
	BaseFee    *big.Int    `json:"baseFeePerGas"`
}

// GenesisAlloc specifies the initial state that is part of the genesis block.
type GenesisAlloc map[common.Address]GenesisAccount

func (ga *GenesisAlloc) UnmarshalJSON(data []byte) error {
	m := make(map[common.UnprefixedAddress]GenesisAccount)
	if err := json.Unmarshal(data, &m); err != nil {
		return err
	}
	*ga = make(GenesisAlloc)
	for addr, a := range m {
		(*ga)[common.Address(addr)] = a
	}
	return nil
}

// GenesisAccount is an account in the state of the genesis block.
type GenesisAccount struct {
	Code       []byte                      `json:"code,omitempty"`
	Storage    map[common.Hash]common.Hash `json:"storage,omitempty"`
	Balance    *big.Int                    `json:"balance" gencodec:"required"`
	Nonce      uint64                      `json:"nonce,omitempty"`
	PrivateKey []byte                      `json:"secretKey,omitempty"` // for tests
}

// field type overrides for gencodec
type genesisSpecMarshaling struct {
	Nonce      math.HexOrDecimal64
	Timestamp  math.HexOrDecimal64
	ExtraData  hexutil.Bytes
	GasLimit   math.HexOrDecimal64
	GasUsed    math.HexOrDecimal64
	Number     math.HexOrDecimal64
	Difficulty *math.HexOrDecimal256
	BaseFee    *math.HexOrDecimal256
	Alloc      map[common.UnprefixedAddress]GenesisAccount
}

type genesisAccountMarshaling struct {
	Code       hexutil.Bytes
	Balance    *math.HexOrDecimal256
	Nonce      math.HexOrDecimal64
	Storage    map[storageJSON]storageJSON
	PrivateKey hexutil.Bytes
}

// storageJSON represents a 256 bit byte array, but allows less than 256 bits when
// unmarshaling from hex.
type storageJSON common.Hash

func (h *storageJSON) UnmarshalText(text []byte) error {
	text = bytes.TrimPrefix(text, []byte("0x"))
	if len(text) > 64 {
		return fmt.Errorf("too many hex characters in storage key/value %q", text)
	}
	offset := len(h) - len(text)/2 // pad on the left
	if _, err := hex.Decode(h[offset:], text); err != nil {
		fmt.Println(err)
		return fmt.Errorf("invalid hex storage key/value %q", text)
	}
	return nil
}

func (h storageJSON) MarshalText() ([]byte, error) {
	return hexutil.Bytes(h[:]).MarshalText()
}

// GenesisMismatchError is raised when trying to overwrite an existing
// genesis block with an incompatible one.
type GenesisMismatchError struct {
	Stored, New common.Hash
}

func (e *GenesisMismatchError) Error() string {
	return fmt.Sprintf("database contains incompatible genesis (have %x, new %x)", e.Stored, e.New)
}

// SetupGenesisBlock writes or updates the genesis block in db.
// The block that will be used is:
//
//                          genesis == nil       genesis != nil
//                       +------------------------------------------
//     db has no genesis |  main-net default  |  genesis
//     db has genesis    |  from DB           |  genesis (if compatible)
//
// The stored chain configuration will be updated if it is compatible (i.e. does not
// specify a fork block below the local head block). In case of a conflict, the
// error is a *params.ConfigCompatError and the new, unwritten config is returned.
//
// The returned chain configuration is never nil.
func SetupGenesisBlock(db ethdb.Database, genesis *Genesis) (*params.ChainConfig, common.Hash, error) {
	return SetupGenesisBlockWithOverride(db, genesis, nil, nil)
}

func SetupGenesisBlockWithOverride(db ethdb.Database, genesis *Genesis, overrideArrowGlacier, overrideTerminalTotalDifficulty *big.Int) (*params.ChainConfig, common.Hash, error) {
	if genesis != nil && genesis.Config == nil {
		return params.AllEthashProtocolChanges, common.Hash{}, errGenesisNoConfig
	}
	// Just commit the new block if there is no stored genesis block.
	stored := rawdb.ReadCanonicalHash(db, 0)
	if (stored == common.Hash{}) {
		if genesis == nil {
			log.Info("Writing default metadium main-net genesis block")
			genesis = DefaultGenesisBlock()
		} else {
			log.Info("Writing custom genesis block")
		}
		block, err := genesis.Commit(db)
		if err != nil {
			return genesis.Config, common.Hash{}, err
		}
		return genesis.Config, block.Hash(), nil
	}
	// We have the genesis block in database(perhaps in ancient database)
	// but the corresponding state is missing.
	header := rawdb.ReadHeader(db, stored, 0)
	if _, err := state.New(header.Root, state.NewDatabaseWithConfig(db, nil), nil); err != nil {
		if genesis == nil {
			genesis = DefaultGenesisBlock()
		}
		// Ensure the stored genesis matches with the given one.
		hash := genesis.ToBlock(nil).Hash()
		if hash != stored {
			return genesis.Config, hash, &GenesisMismatchError{stored, hash}
		}
		block, err := genesis.Commit(db)
		if err != nil {
			return genesis.Config, hash, err
		}
		return genesis.Config, block.Hash(), nil
	}
	// Check whether the genesis block is already written.
	if genesis != nil {
		hash := genesis.ToBlock(nil).Hash()
		if hash != stored {
			return genesis.Config, hash, &GenesisMismatchError{stored, hash}
		}
	}
	// Get the existing chain configuration.
	newcfg := genesis.configOrDefault(stored)
<<<<<<< HEAD
	if overrideLondon != nil {
		newcfg.BerlinBlock = overrideLondon
		newcfg.LondonBlock = overrideLondon
=======
	if overrideArrowGlacier != nil {
		newcfg.ArrowGlacierBlock = overrideArrowGlacier
	}
	if overrideTerminalTotalDifficulty != nil {
		newcfg.TerminalTotalDifficulty = overrideTerminalTotalDifficulty
>>>>>>> 20356e57
	}
	if err := newcfg.CheckConfigForkOrder(); err != nil {
		return newcfg, common.Hash{}, err
	}
	storedcfg := rawdb.ReadChainConfig(db, stored)
	if storedcfg == nil {
		log.Warn("Found genesis block without chain config")
		rawdb.WriteChainConfig(db, stored, newcfg)
		return newcfg, stored, nil
	}
	if overrideLondon != nil {
		storedcfg.BerlinBlock = overrideLondon
		storedcfg.LondonBlock = overrideLondon
	}
	// Special case: don't change the existing config of a non-mainnet chain if no new
	// config is supplied. These chains would get AllProtocolChanges (and a compat error)
	// if we just continued here.
	if genesis == nil && !(stored == params.MainnetGenesisHash || stored == params.MetadiumMainnetGenesisHash) {
		return storedcfg, stored, nil
	}
	// Check config compatibility and write the config. Compatibility errors
	// are returned to the caller unless we're already at block zero.
	height := rawdb.ReadHeaderNumber(db, rawdb.ReadHeadHeaderHash(db))
	if height == nil {
		return newcfg, stored, fmt.Errorf("missing block number for head header hash")
	}
	compatErr := storedcfg.CheckCompatible(newcfg, *height)
	if compatErr != nil && *height != 0 && compatErr.RewindTo != 0 {
		return newcfg, stored, compatErr
	}
	rawdb.WriteChainConfig(db, stored, newcfg)
	return newcfg, stored, nil
}

func (g *Genesis) configOrDefault(ghash common.Hash) *params.ChainConfig {
	switch {
	case ghash == params.MetadiumMainnetGenesisHash:
		return params.MetadiumMainnetChainConfig
	case ghash == params.MetadiumTestnetGenesisHash:
		return params.MetadiumTestnetChainConfig
	case g != nil:
		return g.Config
	case ghash == params.MainnetGenesisHash:
		return params.MainnetChainConfig
	case ghash == params.RopstenGenesisHash:
		return params.RopstenChainConfig
	case ghash == params.SepoliaGenesisHash:
		return params.SepoliaChainConfig
	case ghash == params.RinkebyGenesisHash:
		return params.RinkebyChainConfig
	case ghash == params.GoerliGenesisHash:
		return params.GoerliChainConfig
	default:
		return params.AllEthashProtocolChanges
	}
}

// ToBlock creates the genesis block and writes state of a genesis specification
// to the given database (or discards it if nil).
func (g *Genesis) ToBlock(db ethdb.Database) *types.Block {
	if db == nil {
		db = rawdb.NewMemoryDatabase()
	}
	statedb, err := state.New(common.Hash{}, state.NewDatabase(db), nil)
	if err != nil {
		panic(err)
	}
	for addr, account := range g.Alloc {
		statedb.AddBalance(addr, account.Balance)
		statedb.SetCode(addr, account.Code)
		statedb.SetNonce(addr, account.Nonce)
		for key, value := range account.Storage {
			statedb.SetState(addr, key, value)
		}
	}
	root := statedb.IntermediateRoot(false)
	head := &types.Header{
		Number:     new(big.Int).SetUint64(g.Number),
		Nonce:      types.EncodeNonce(g.Nonce),
		Time:       g.Timestamp,
		ParentHash: g.ParentHash,
		Extra:      g.ExtraData,
		GasLimit:   g.GasLimit,
		GasUsed:    g.GasUsed,
		BaseFee:    g.BaseFee,
		Difficulty: g.Difficulty,
		MixDigest:  g.Mixhash,
		Coinbase:   g.Coinbase,
		Root:       root,
	}
	if g.GasLimit == 0 {
		head.GasLimit = params.GenesisGasLimit
	}
	if g.Difficulty == nil && g.Mixhash == (common.Hash{}) {
		head.Difficulty = params.GenesisDifficulty
	}
	if g.Config != nil && g.Config.IsLondon(common.Big0) {
		if g.BaseFee != nil {
			head.BaseFee = g.BaseFee
		} else {
			head.BaseFee = new(big.Int).SetUint64(params.InitialBaseFee)
		}
	}
	statedb.Commit(false)
	statedb.Database().TrieDB().Commit(root, true, nil)

	return types.NewBlock(head, nil, nil, nil, trie.NewStackTrie(nil))
}

// Commit writes the block and state of a genesis specification to the database.
// The block is committed as the canonical head block.
func (g *Genesis) Commit(db ethdb.Database) (*types.Block, error) {
	block := g.ToBlock(db)
	if block.Number().Sign() != 0 {
		return nil, errors.New("can't commit genesis block with number > 0")
	}
	config := g.Config
	if config == nil {
		config = params.AllEthashProtocolChanges
	}
	if err := config.CheckConfigForkOrder(); err != nil {
		return nil, err
	}
	if config.Clique != nil && len(block.Extra()) == 0 {
		return nil, errors.New("can't start clique chain without signers")
	}
	rawdb.WriteTd(db, block.Hash(), block.NumberU64(), block.Difficulty())
	rawdb.WriteBlock(db, block)
	rawdb.WriteReceipts(db, block.Hash(), block.NumberU64(), nil)
	rawdb.WriteCanonicalHash(db, block.Hash(), block.NumberU64())
	rawdb.WriteHeadBlockHash(db, block.Hash())
	rawdb.WriteHeadFastBlockHash(db, block.Hash())
	rawdb.WriteHeadHeaderHash(db, block.Hash())
	rawdb.WriteChainConfig(db, block.Hash(), config)
	return block, nil
}

// MustCommit writes the genesis block and state to db, panicking on error.
// The block is committed as the canonical head block.
func (g *Genesis) MustCommit(db ethdb.Database) *types.Block {
	block, err := g.Commit(db)
	if err != nil {
		panic(err)
	}
	return block
}

// GenesisBlockForTesting creates and writes a block in which addr has the given wei balance.
func GenesisBlockForTesting(db ethdb.Database, addr common.Address, balance *big.Int) *types.Block {
	g := Genesis{
		Alloc:   GenesisAlloc{addr: {Balance: balance}},
		BaseFee: big.NewInt(params.InitialBaseFee),
	}
	return g.MustCommit(db)
}

func loadDefaultGenesisFile() (*Genesis, error) {
	genesis := new(Genesis)
	if _, err := os.Stat(params.MetadiumGenesisFile); err == nil {
		log.Info("Loading found genesis file", "name", params.MetadiumGenesisFile)
		file, err := os.Open(params.MetadiumGenesisFile)
		if err != nil {
			return nil, err
		}
		defer file.Close()

		if err := json.NewDecoder(file).Decode(genesis); err != nil {
			return nil, err
		}
		return genesis, nil
	}
	return nil, nil
}

// DefaultGenesisBlock returns the Ethereum main net genesis block.
func DefaultGenesisBlock() *Genesis {
	var (
		genesis *Genesis
		err     error
	)

	if genesis, err = loadDefaultGenesisFile(); err != nil {
		panic(fmt.Sprintf("Cannot open %s file: %v", params.MetadiumGenesisFile, err))
	} else if genesis != nil && err == nil {
		return genesis
	} else {
		genesis = new(Genesis)
		if err := json.NewDecoder(strings.NewReader(metadiumMainnetGenesisJson)).Decode(genesis); err != nil {
			panic("Cannot parse default metadium mainnet genesis.")
		}
		return genesis
	}
	/*
		return &Genesis{
			Config:     params.MainnetChainConfig,
			Nonce:      66,
			ExtraData:  hexutil.MustDecode("0x11bbe8db4e347b4e8c937c1c8370e4b5ed33adb3db69cbdb7a38e1e50b1b82fa"),
			GasLimit:   5000,
			Difficulty: big.NewInt(17179869184),
			Alloc:      decodePrealloc(mainnetAllocData),
		}
	*/
}

// DefaultTestnetGenesisBlock returns the Ropsten network genesis block.
func DefaultTestnetGenesisBlock() *Genesis {
	var (
		genesis *Genesis
		err     error
	)

	if genesis, err = loadDefaultGenesisFile(); err != nil {
		panic(fmt.Sprintf("Cannot open %s file: %v", params.MetadiumGenesisFile, err))
	} else if genesis != nil && err == nil {
		return genesis
	} else {
		genesis = new(Genesis)
		if err := json.NewDecoder(strings.NewReader(metadiumTestnetGenesisJson)).Decode(genesis); err != nil {
			panic("Cannot parse default metadium testnet genesis.")
		}
		return genesis
	}
}

// DefaultRopstenGenesisBlock returns the Ropsten network genesis block.
func DefaultRopstenGenesisBlock() *Genesis {
	return &Genesis{
		Config:     params.RopstenChainConfig,
		Nonce:      66,
		ExtraData:  hexutil.MustDecode("0x3535353535353535353535353535353535353535353535353535353535353535"),
		GasLimit:   16777216,
		Difficulty: big.NewInt(1048576),
		Alloc:      decodePrealloc(ropstenAllocData),
	}
}

// DefaultRinkebyGenesisBlock returns the Rinkeby network genesis block.
func DefaultRinkebyGenesisBlock() *Genesis {
	return &Genesis{
		Config:     params.RinkebyChainConfig,
		Timestamp:  1492009146,
		ExtraData:  hexutil.MustDecode("0x52657370656374206d7920617574686f7269746168207e452e436172746d616e42eb768f2244c8811c63729a21a3569731535f067ffc57839b00206d1ad20c69a1981b489f772031b279182d99e65703f0076e4812653aab85fca0f00000000000000000000000000000000000000000000000000000000000000000000000000000000000000000000000000000000000000000000000000000000000"),
		GasLimit:   4700000,
		Difficulty: big.NewInt(1),
		Alloc:      decodePrealloc(rinkebyAllocData),
	}
}

// DefaultGoerliGenesisBlock returns the Görli network genesis block.
func DefaultGoerliGenesisBlock() *Genesis {
	return &Genesis{
		Config:     params.GoerliChainConfig,
		Timestamp:  1548854791,
		ExtraData:  hexutil.MustDecode("0x22466c6578692069732061207468696e6722202d204166726900000000000000e0a2bd4258d2768837baa26a28fe71dc079f84c70000000000000000000000000000000000000000000000000000000000000000000000000000000000000000000000000000000000000000000000000000000000"),
		GasLimit:   10485760,
		Difficulty: big.NewInt(1),
		Alloc:      decodePrealloc(goerliAllocData),
	}
}

// DefaultSepoliaGenesisBlock returns the Sepolia network genesis block.
func DefaultSepoliaGenesisBlock() *Genesis {
	return &Genesis{
		Config:     params.SepoliaChainConfig,
		Nonce:      0,
		ExtraData:  []byte("Sepolia, Athens, Attica, Greece!"),
		GasLimit:   0x1c9c380,
		Difficulty: big.NewInt(0x20000),
		Timestamp:  1633267481,
		Alloc:      decodePrealloc(sepoliaAllocData),
	}
}

// DeveloperGenesisBlock returns the 'geth --dev' genesis block.
func DeveloperGenesisBlock(period uint64, gasLimit uint64, faucet common.Address) *Genesis {
	// Override the default period to the user requested one
	config := *params.AllCliqueProtocolChanges
	config.Clique = &params.CliqueConfig{
		Period: period,
		Epoch:  config.Clique.Epoch,
	}

	// Assemble and return the genesis with the precompiles and faucet pre-funded
	return &Genesis{
		Config:     &config,
		ExtraData:  append(append(make([]byte, 32), faucet[:]...), make([]byte, crypto.SignatureLength)...),
		GasLimit:   gasLimit,
		BaseFee:    big.NewInt(params.InitialBaseFee),
		Difficulty: big.NewInt(1),
		Alloc: map[common.Address]GenesisAccount{
			common.BytesToAddress([]byte{1}): {Balance: big.NewInt(1)}, // ECRecover
			common.BytesToAddress([]byte{2}): {Balance: big.NewInt(1)}, // SHA256
			common.BytesToAddress([]byte{3}): {Balance: big.NewInt(1)}, // RIPEMD
			common.BytesToAddress([]byte{4}): {Balance: big.NewInt(1)}, // Identity
			common.BytesToAddress([]byte{5}): {Balance: big.NewInt(1)}, // ModExp
			common.BytesToAddress([]byte{6}): {Balance: big.NewInt(1)}, // ECAdd
			common.BytesToAddress([]byte{7}): {Balance: big.NewInt(1)}, // ECScalarMul
			common.BytesToAddress([]byte{8}): {Balance: big.NewInt(1)}, // ECPairing
			common.BytesToAddress([]byte{9}): {Balance: big.NewInt(1)}, // BLAKE2b
			faucet:                           {Balance: new(big.Int).Sub(new(big.Int).Lsh(big.NewInt(1), 256), big.NewInt(9))},
		},
	}
}

func decodePrealloc(data string) GenesisAlloc {
	var p []struct{ Addr, Balance *big.Int }
	if err := rlp.NewStream(strings.NewReader(data), 0).Decode(&p); err != nil {
		panic(err)
	}
	ga := make(GenesisAlloc, len(p))
	for _, account := range p {
		ga[common.BigToAddress(account.Addr)] = GenesisAccount{Balance: account.Balance}
	}
	return ga
}<|MERGE_RESOLUTION|>--- conflicted
+++ resolved
@@ -206,17 +206,11 @@
 	}
 	// Get the existing chain configuration.
 	newcfg := genesis.configOrDefault(stored)
-<<<<<<< HEAD
-	if overrideLondon != nil {
-		newcfg.BerlinBlock = overrideLondon
-		newcfg.LondonBlock = overrideLondon
-=======
 	if overrideArrowGlacier != nil {
 		newcfg.ArrowGlacierBlock = overrideArrowGlacier
 	}
 	if overrideTerminalTotalDifficulty != nil {
 		newcfg.TerminalTotalDifficulty = overrideTerminalTotalDifficulty
->>>>>>> 20356e57
 	}
 	if err := newcfg.CheckConfigForkOrder(); err != nil {
 		return newcfg, common.Hash{}, err
@@ -226,10 +220,6 @@
 		log.Warn("Found genesis block without chain config")
 		rawdb.WriteChainConfig(db, stored, newcfg)
 		return newcfg, stored, nil
-	}
-	if overrideLondon != nil {
-		storedcfg.BerlinBlock = overrideLondon
-		storedcfg.LondonBlock = overrideLondon
 	}
 	// Special case: don't change the existing config of a non-mainnet chain if no new
 	// config is supplied. These chains would get AllProtocolChanges (and a compat error)
