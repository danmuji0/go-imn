// Copyright 2014 The go-ethereum Authors
// This file is part of the go-ethereum library.
//
// The go-ethereum library is free software: you can redistribute it and/or modify
// it under the terms of the GNU Lesser General Public License as published by
// the Free Software Foundation, either version 3 of the License, or
// (at your option) any later version.
//
// The go-ethereum library is distributed in the hope that it will be useful,
// but WITHOUT ANY WARRANTY; without even the implied warranty of
// MERCHANTABILITY or FITNESS FOR A PARTICULAR PURPOSE. See the
// GNU Lesser General Public License for more details.
//
// You should have received a copy of the GNU Lesser General Public License
// along with the go-ethereum library. If not, see <http://www.gnu.org/licenses/>.

package core

import (
	"bytes"
	"encoding/hex"
	"encoding/json"
	"errors"
	"fmt"
	"math/big"
	"os"
	"strings"

	"github.com/ethereum/go-ethereum/common"
	"github.com/ethereum/go-ethereum/common/hexutil"
	"github.com/ethereum/go-ethereum/common/math"
	"github.com/ethereum/go-ethereum/core/rawdb"
	"github.com/ethereum/go-ethereum/core/state"
	"github.com/ethereum/go-ethereum/core/types"
	"github.com/ethereum/go-ethereum/crypto"
	"github.com/ethereum/go-ethereum/ethdb"
	"github.com/ethereum/go-ethereum/log"
	"github.com/ethereum/go-ethereum/params"
	"github.com/ethereum/go-ethereum/rlp"
)

//go:generate gencodec -type Genesis -field-override genesisSpecMarshaling -out gen_genesis.go
//go:generate gencodec -type GenesisAccount -field-override genesisAccountMarshaling -out gen_genesis_account.go

var errGenesisNoConfig = errors.New("genesis has no chain configuration")

// Genesis specifies the header fields, state of a genesis block. It also defines hard
// fork switch-over blocks through the chain configuration.
type Genesis struct {
	Config     *params.ChainConfig `json:"config"`
	Nonce      uint64              `json:"nonce"`
	Timestamp  uint64              `json:"timestamp"`
	ExtraData  []byte              `json:"extraData"`
	GasLimit   uint64              `json:"gasLimit"   gencodec:"required"`
	Difficulty *big.Int            `json:"difficulty" gencodec:"required"`
	Mixhash    common.Hash         `json:"mixHash"`
	Coinbase   common.Address      `json:"coinbase"`
	Alloc      GenesisAlloc        `json:"alloc"      gencodec:"required"`

	// These fields are used for consensus tests. Please don't use them
	// in actual genesis blocks.
	Number     uint64      `json:"number"`
	GasUsed    uint64      `json:"gasUsed"`
	Fees       uint64      `json:"fees"`
	ParentHash common.Hash `json:"parentHash"`
}

// GenesisAlloc specifies the initial state that is part of the genesis block.
type GenesisAlloc map[common.Address]GenesisAccount

func (ga *GenesisAlloc) UnmarshalJSON(data []byte) error {
	m := make(map[common.UnprefixedAddress]GenesisAccount)
	if err := json.Unmarshal(data, &m); err != nil {
		return err
	}
	*ga = make(GenesisAlloc)
	for addr, a := range m {
		(*ga)[common.Address(addr)] = a
	}
	return nil
}

// GenesisAccount is an account in the state of the genesis block.
type GenesisAccount struct {
	Code       []byte                      `json:"code,omitempty"`
	Storage    map[common.Hash]common.Hash `json:"storage,omitempty"`
	Balance    *big.Int                    `json:"balance" gencodec:"required"`
	Nonce      uint64                      `json:"nonce,omitempty"`
	PrivateKey []byte                      `json:"secretKey,omitempty"` // for tests
}

// field type overrides for gencodec
type genesisSpecMarshaling struct {
	Nonce      math.HexOrDecimal64
	Timestamp  math.HexOrDecimal64
	ExtraData  hexutil.Bytes
	GasLimit   math.HexOrDecimal64
	GasUsed    math.HexOrDecimal64
	Number     math.HexOrDecimal64
	Difficulty *math.HexOrDecimal256
	Alloc      map[common.UnprefixedAddress]GenesisAccount
}

type genesisAccountMarshaling struct {
	Code       hexutil.Bytes
	Balance    *math.HexOrDecimal256
	Nonce      math.HexOrDecimal64
	Storage    map[storageJSON]storageJSON
	PrivateKey hexutil.Bytes
}

// storageJSON represents a 256 bit byte array, but allows less than 256 bits when
// unmarshaling from hex.
type storageJSON common.Hash

func (h *storageJSON) UnmarshalText(text []byte) error {
	text = bytes.TrimPrefix(text, []byte("0x"))
	if len(text) > 64 {
		return fmt.Errorf("too many hex characters in storage key/value %q", text)
	}
	offset := len(h) - len(text)/2 // pad on the left
	if _, err := hex.Decode(h[offset:], text); err != nil {
		fmt.Println(err)
		return fmt.Errorf("invalid hex storage key/value %q", text)
	}
	return nil
}

func (h storageJSON) MarshalText() ([]byte, error) {
	return hexutil.Bytes(h[:]).MarshalText()
}

// GenesisMismatchError is raised when trying to overwrite an existing
// genesis block with an incompatible one.
type GenesisMismatchError struct {
	Stored, New common.Hash
}

func (e *GenesisMismatchError) Error() string {
	return fmt.Sprintf("database contains incompatible genesis (have %x, new %x)", e.Stored, e.New)
}

// SetupGenesisBlock writes or updates the genesis block in db.
// The block that will be used is:
//
//                          genesis == nil       genesis != nil
//                       +------------------------------------------
//     db has no genesis |  main-net default  |  genesis
//     db has genesis    |  from DB           |  genesis (if compatible)
//
// The stored chain configuration will be updated if it is compatible (i.e. does not
// specify a fork block below the local head block). In case of a conflict, the
// error is a *params.ConfigCompatError and the new, unwritten config is returned.
//
// The returned chain configuration is never nil.
func SetupGenesisBlock(db ethdb.Database, genesis *Genesis) (*params.ChainConfig, common.Hash, error) {
	return SetupGenesisBlockWithOverride(db, genesis, nil, nil)
}

<<<<<<< HEAD
func SetupGenesisBlockWithOverride(db ethdb.Database, genesis *Genesis, overrideIstanbul *big.Int) (*params.ChainConfig, common.Hash, error) {
=======
func SetupGenesisBlockWithOverride(db ethdb.Database, genesis *Genesis, overrideIstanbul, overrideMuirGlacier *big.Int) (*params.ChainConfig, common.Hash, error) {
>>>>>>> 58cf5686
	if genesis != nil && genesis.Config == nil {
		return params.AllEthashProtocolChanges, common.Hash{}, errGenesisNoConfig
	}
	// Just commit the new block if there is no stored genesis block.
	stored := rawdb.ReadCanonicalHash(db, 0)
	if (stored == common.Hash{}) {
		if genesis == nil {
			log.Info("Writing default metadium main-net genesis block")
			genesis = DefaultGenesisBlock()
		} else {
			log.Info("Writing custom genesis block")
		}
		block, err := genesis.Commit(db)
		if err != nil {
			return genesis.Config, common.Hash{}, err
		}
		return genesis.Config, block.Hash(), nil
	}

	// We have the genesis block in database(perhaps in ancient database)
	// but the corresponding state is missing.
	header := rawdb.ReadHeader(db, stored, 0)
	if _, err := state.New(header.Root, state.NewDatabaseWithCache(db, 0)); err != nil {
		if genesis == nil {
			genesis = DefaultGenesisBlock()
		}
		// Ensure the stored genesis matches with the given one.
		hash := genesis.ToBlock(nil).Hash()
		if hash != stored {
			return genesis.Config, hash, &GenesisMismatchError{stored, hash}
		}
		block, err := genesis.Commit(db)
		if err != nil {
			return genesis.Config, hash, err
		}
		return genesis.Config, block.Hash(), nil
	}

	// Check whether the genesis block is already written.
	if genesis != nil {
		hash := genesis.ToBlock(nil).Hash()
		if hash != stored {
			return genesis.Config, hash, &GenesisMismatchError{stored, hash}
		}
	}

	// Get the existing chain configuration.
	newcfg := genesis.configOrDefault(stored)
	if overrideIstanbul != nil {
		newcfg.IstanbulBlock = overrideIstanbul
<<<<<<< HEAD
=======
	}
	if overrideMuirGlacier != nil {
		newcfg.MuirGlacierBlock = overrideMuirGlacier
	}
	if err := newcfg.CheckConfigForkOrder(); err != nil {
		return newcfg, common.Hash{}, err
>>>>>>> 58cf5686
	}
	storedcfg := rawdb.ReadChainConfig(db, stored)
	if storedcfg == nil {
		log.Warn("Found genesis block without chain config")
		rawdb.WriteChainConfig(db, stored, newcfg)
		return newcfg, stored, nil
	}
	// Special case: don't change the existing config of a non-mainnet chain if no new
	// config is supplied. These chains would get AllProtocolChanges (and a compat error)
	// if we just continued here.
	if genesis == nil && stored != params.MainnetGenesisHash {
		return storedcfg, stored, nil
	}

	// Check config compatibility and write the config. Compatibility errors
	// are returned to the caller unless we're already at block zero.
	height := rawdb.ReadHeaderNumber(db, rawdb.ReadHeadHeaderHash(db))
	if height == nil {
		return newcfg, stored, fmt.Errorf("missing block number for head header hash")
	}
	compatErr := storedcfg.CheckCompatible(newcfg, *height)
	if compatErr != nil && *height != 0 && compatErr.RewindTo != 0 {
		return newcfg, stored, compatErr
	}
	rawdb.WriteChainConfig(db, stored, newcfg)
	return newcfg, stored, nil
}

func (g *Genesis) configOrDefault(ghash common.Hash) *params.ChainConfig {
	switch {
	case g != nil:
		return g.Config
	case ghash == params.MainnetGenesisHash:
		return params.MainnetChainConfig
	case ghash == params.TestnetGenesisHash:
		return params.TestnetChainConfig
	default:
		return params.AllEthashProtocolChanges
	}
}

// ToBlock creates the genesis block and writes state of a genesis specification
// to the given database (or discards it if nil).
func (g *Genesis) ToBlock(db ethdb.Database) *types.Block {
	if db == nil {
		db = rawdb.NewMemoryDatabase()
	}
	statedb, _ := state.New(common.Hash{}, state.NewDatabase(db))
	for addr, account := range g.Alloc {
		statedb.AddBalance(addr, account.Balance)
		statedb.SetCode(addr, account.Code)
		statedb.SetNonce(addr, account.Nonce)
		for key, value := range account.Storage {
			statedb.SetState(addr, key, value)
		}
	}
	root := statedb.IntermediateRoot(false)
	head := &types.Header{
		Number:     new(big.Int).SetUint64(g.Number),
		Nonce:      types.EncodeNonce(g.Nonce),
		Time:       g.Timestamp,
		ParentHash: g.ParentHash,
		Extra:      g.ExtraData,
		GasLimit:   g.GasLimit,
		GasUsed:    g.GasUsed,
		Difficulty: g.Difficulty,
		MixDigest:  g.Mixhash,
		Coinbase:   g.Coinbase,
		Root:       root,
	}
	if g.GasLimit == 0 {
		head.GasLimit = params.GenesisGasLimit
	}
	if g.Difficulty == nil {
		head.Difficulty = params.GenesisDifficulty
	}
	statedb.Commit(false)
	statedb.Database().TrieDB().Commit(root, true)

	return types.NewBlock(head, nil, nil, nil)
}

// Commit writes the block and state of a genesis specification to the database.
// The block is committed as the canonical head block.
func (g *Genesis) Commit(db ethdb.Database) (*types.Block, error) {
	block := g.ToBlock(db)
	if block.Number().Sign() != 0 {
		return nil, fmt.Errorf("can't commit genesis block with number > 0")
	}
	config := g.Config
	if config == nil {
		config = params.AllEthashProtocolChanges
	}
	if err := config.CheckConfigForkOrder(); err != nil {
		return nil, err
	}
	rawdb.WriteTd(db, block.Hash(), block.NumberU64(), g.Difficulty)
	rawdb.WriteBlock(db, block)
	rawdb.WriteReceipts(db, block.Hash(), block.NumberU64(), nil)
	rawdb.WriteCanonicalHash(db, block.Hash(), block.NumberU64())
	rawdb.WriteHeadBlockHash(db, block.Hash())
	rawdb.WriteHeadFastBlockHash(db, block.Hash())
	rawdb.WriteHeadHeaderHash(db, block.Hash())
	rawdb.WriteChainConfig(db, block.Hash(), config)
	return block, nil
}

// MustCommit writes the genesis block and state to db, panicking on error.
// The block is committed as the canonical head block.
func (g *Genesis) MustCommit(db ethdb.Database) *types.Block {
	block, err := g.Commit(db)
	if err != nil {
		panic(err)
	}
	return block
}

// GenesisBlockForTesting creates and writes a block in which addr has the given wei balance.
func GenesisBlockForTesting(db ethdb.Database, addr common.Address, balance *big.Int) *types.Block {
	g := Genesis{Alloc: GenesisAlloc{addr: {Balance: balance}}}
	return g.MustCommit(db)
}

func loadDefaultGenesisFile() (*Genesis, error) {
	genesis := new(Genesis)
	if _, err := os.Stat(params.MetadiumGenesisFile); err == nil {
		log.Info("Loading found genesis file", "name", params.MetadiumGenesisFile)
		file, err := os.Open(params.MetadiumGenesisFile)
		if err != nil {
			return nil, err
		}
		defer file.Close()

		if err := json.NewDecoder(file).Decode(genesis); err != nil {
			return nil, err
		}
		return genesis, nil
	}
	return nil, nil
}

// DefaultGenesisBlock returns the Ethereum main net genesis block.
func DefaultGenesisBlock() *Genesis {
	var (
		genesis *Genesis
		err     error
	)

	if genesis, err = loadDefaultGenesisFile(); err != nil {
		panic(fmt.Sprintf("Cannot open %s file: %v", params.MetadiumGenesisFile, err))
	} else if genesis != nil && err == nil {
		return genesis
	} else {
		genesis = new(Genesis)
		if err := json.NewDecoder(strings.NewReader(metadiumMainnetGenesisJson)).Decode(genesis); err != nil {
			panic("Cannot parse default metadium mainnet genesis.")
		}
		return genesis
	}
	/*
	return &Genesis{
		Config:     params.MainnetChainConfig,
		Nonce:      66,
		ExtraData:  hexutil.MustDecode("0x11bbe8db4e347b4e8c937c1c8370e4b5ed33adb3db69cbdb7a38e1e50b1b82fa"),
		GasLimit:   5000,
		Difficulty: big.NewInt(17179869184),
		Alloc:      decodePrealloc(mainnetAllocData),
	}
    */
}

// DefaultTestnetGenesisBlock returns the Ropsten network genesis block.
func DefaultTestnetGenesisBlock() *Genesis {
	var (
		genesis *Genesis
		err     error
	)

	if genesis, err = loadDefaultGenesisFile(); err != nil {
		panic(fmt.Sprintf("Cannot open %s file: %v", params.MetadiumGenesisFile, err))
	} else if genesis != nil && err == nil {
		return genesis
	} else {
		genesis = new(Genesis)
		if err := json.NewDecoder(strings.NewReader(metadiumTestnetGenesisJson)).Decode(genesis); err != nil {
			panic("Cannot parse default metadium testnet genesis.")
		}
		return genesis
	}
	/*
	return &Genesis{
		Config:     params.TestnetChainConfig,
		Nonce:      66,
		ExtraData:  hexutil.MustDecode("0x3535353535353535353535353535353535353535353535353535353535353535"),
		GasLimit:   16777216,
		Difficulty: big.NewInt(1048576),
		Alloc:      decodePrealloc(testnetAllocData),
	}
    */
}

// DefaultRinkebyGenesisBlock returns the Rinkeby network genesis block.
func DefaultRinkebyGenesisBlock() *Genesis {
	return &Genesis{
		Config:     params.RinkebyChainConfig,
		Timestamp:  1492009146,
		ExtraData:  hexutil.MustDecode("0x52657370656374206d7920617574686f7269746168207e452e436172746d616e42eb768f2244c8811c63729a21a3569731535f067ffc57839b00206d1ad20c69a1981b489f772031b279182d99e65703f0076e4812653aab85fca0f00000000000000000000000000000000000000000000000000000000000000000000000000000000000000000000000000000000000000000000000000000000000"),
		GasLimit:   4700000,
		Difficulty: big.NewInt(1),
		Alloc:      decodePrealloc(rinkebyAllocData),
	}
}

// DefaultGoerliGenesisBlock returns the Görli network genesis block.
func DefaultGoerliGenesisBlock() *Genesis {
	return &Genesis{
		Config:     params.GoerliChainConfig,
		Timestamp:  1548854791,
		ExtraData:  hexutil.MustDecode("0x22466c6578692069732061207468696e6722202d204166726900000000000000e0a2bd4258d2768837baa26a28fe71dc079f84c70000000000000000000000000000000000000000000000000000000000000000000000000000000000000000000000000000000000000000000000000000000000"),
		GasLimit:   10485760,
		Difficulty: big.NewInt(1),
		Alloc:      decodePrealloc(goerliAllocData),
	}
}

<<<<<<< HEAD
// DeveloperGenesisBlock returns the 'geth --dev' genesis block. Note, this must
// be seeded with the
=======
// DeveloperGenesisBlock returns the 'geth --dev' genesis block.
>>>>>>> 58cf5686
func DeveloperGenesisBlock(period uint64, faucet common.Address) *Genesis {
	// Override the default period to the user requested one
	config := *params.AllCliqueProtocolChanges
	config.Clique.Period = period

	// Assemble and return the genesis with the precompiles and faucet pre-funded
	return &Genesis{
		Config:     &config,
		ExtraData:  append(append(make([]byte, 32), faucet[:]...), make([]byte, crypto.SignatureLength)...),
		GasLimit:   6283185,
		Difficulty: big.NewInt(1),
		Alloc: map[common.Address]GenesisAccount{
			common.BytesToAddress([]byte{1}): {Balance: big.NewInt(1)}, // ECRecover
			common.BytesToAddress([]byte{2}): {Balance: big.NewInt(1)}, // SHA256
			common.BytesToAddress([]byte{3}): {Balance: big.NewInt(1)}, // RIPEMD
			common.BytesToAddress([]byte{4}): {Balance: big.NewInt(1)}, // Identity
			common.BytesToAddress([]byte{5}): {Balance: big.NewInt(1)}, // ModExp
			common.BytesToAddress([]byte{6}): {Balance: big.NewInt(1)}, // ECAdd
			common.BytesToAddress([]byte{7}): {Balance: big.NewInt(1)}, // ECScalarMul
			common.BytesToAddress([]byte{8}): {Balance: big.NewInt(1)}, // ECPairing
			faucet:                           {Balance: new(big.Int).Sub(new(big.Int).Lsh(big.NewInt(1), 256), big.NewInt(9))},
		},
	}
}

func decodePrealloc(data string) GenesisAlloc {
	var p []struct{ Addr, Balance *big.Int }
	if err := rlp.NewStream(strings.NewReader(data), 0).Decode(&p); err != nil {
		panic(err)
	}
	ga := make(GenesisAlloc, len(p))
	for _, account := range p {
		ga[common.BigToAddress(account.Addr)] = GenesisAccount{Balance: account.Balance}
	}
	return ga
}<|MERGE_RESOLUTION|>--- conflicted
+++ resolved
@@ -157,11 +157,7 @@
 	return SetupGenesisBlockWithOverride(db, genesis, nil, nil)
 }
 
-<<<<<<< HEAD
-func SetupGenesisBlockWithOverride(db ethdb.Database, genesis *Genesis, overrideIstanbul *big.Int) (*params.ChainConfig, common.Hash, error) {
-=======
 func SetupGenesisBlockWithOverride(db ethdb.Database, genesis *Genesis, overrideIstanbul, overrideMuirGlacier *big.Int) (*params.ChainConfig, common.Hash, error) {
->>>>>>> 58cf5686
 	if genesis != nil && genesis.Config == nil {
 		return params.AllEthashProtocolChanges, common.Hash{}, errGenesisNoConfig
 	}
@@ -212,15 +208,12 @@
 	newcfg := genesis.configOrDefault(stored)
 	if overrideIstanbul != nil {
 		newcfg.IstanbulBlock = overrideIstanbul
-<<<<<<< HEAD
-=======
 	}
 	if overrideMuirGlacier != nil {
 		newcfg.MuirGlacierBlock = overrideMuirGlacier
 	}
 	if err := newcfg.CheckConfigForkOrder(); err != nil {
 		return newcfg, common.Hash{}, err
->>>>>>> 58cf5686
 	}
 	storedcfg := rawdb.ReadChainConfig(db, stored)
 	if storedcfg == nil {
@@ -389,7 +382,7 @@
 		Difficulty: big.NewInt(17179869184),
 		Alloc:      decodePrealloc(mainnetAllocData),
 	}
-    */
+	*/
 }
 
 // DefaultTestnetGenesisBlock returns the Ropsten network genesis block.
@@ -419,7 +412,7 @@
 		Difficulty: big.NewInt(1048576),
 		Alloc:      decodePrealloc(testnetAllocData),
 	}
-    */
+	*/
 }
 
 // DefaultRinkebyGenesisBlock returns the Rinkeby network genesis block.
@@ -446,12 +439,7 @@
 	}
 }
 
-<<<<<<< HEAD
-// DeveloperGenesisBlock returns the 'geth --dev' genesis block. Note, this must
-// be seeded with the
-=======
 // DeveloperGenesisBlock returns the 'geth --dev' genesis block.
->>>>>>> 58cf5686
 func DeveloperGenesisBlock(period uint64, faucet common.Address) *Genesis {
 	// Override the default period to the user requested one
 	config := *params.AllCliqueProtocolChanges
