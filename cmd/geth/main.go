--- conflicted
+++ resolved
@@ -21,10 +21,7 @@
 	"fmt"
 	"math"
 	"os"
-<<<<<<< HEAD
 	"path"
-=======
->>>>>>> 58cf5686
 	"runtime"
 	godebug "runtime/debug"
 	"sort"
@@ -76,14 +73,7 @@
 		utils.NoUSBFlag,
 		utils.SmartCardDaemonPathFlag,
 		utils.OverrideIstanbulFlag,
-<<<<<<< HEAD
-		utils.DashboardEnabledFlag,
-		utils.DashboardAddrFlag,
-		utils.DashboardPortFlag,
-		utils.DashboardRefreshFlag,
-=======
 		utils.OverrideMuirGlacierFlag,
->>>>>>> 58cf5686
 		utils.EthashCacheDirFlag,
 		utils.EthashCachesInMemoryFlag,
 		utils.EthashCachesOnDiskFlag,
@@ -200,7 +190,6 @@
 		utils.MetricsInfluxDBUsernameFlag,
 		utils.MetricsInfluxDBPasswordFlag,
 		utils.MetricsInfluxDBTagsFlag,
-<<<<<<< HEAD
 	}
 
 	metadiumFlags = []cli.Flag{
@@ -215,8 +204,6 @@
 		utils.LogFlag,
 		utils.MaxTxsPerBlock,
 		utils.Hub,
-=======
->>>>>>> 58cf5686
 	}
 )
 
@@ -224,11 +211,7 @@
 	// Initialize the CLI app and start Geth
 	app.Action = geth
 	app.HideVersion = true // we have a command to print the version
-<<<<<<< HEAD
-	app.Copyright = "Copyright 2013-2019 The go-ethereum / go-metadium Authors"
-=======
-	app.Copyright = "Copyright 2013-2020 The go-ethereum Authors"
->>>>>>> 58cf5686
+	app.Copyright = "Copyright 2013-2020 The go-ethereum / go-metadium Authors"
 	app.Commands = []cli.Command{
 		// See chaincmd.go:
 		initCommand,
@@ -256,10 +239,7 @@
 		dumpConfigCommand,
 		// See retesteth.go
 		retestethCommand,
-<<<<<<< HEAD
 		metadiumCommand,
-=======
->>>>>>> 58cf5686
 	}
 	sort.Sort(cli.CommandsByName(app.Commands))
 
@@ -272,7 +252,6 @@
 	app.Flags = append(app.Flags, metadiumFlags...)
 
 	app.Before = func(ctx *cli.Context) error {
-<<<<<<< HEAD
 		// setup rotating log if specified
 		logrota(ctx)
 
@@ -282,17 +261,7 @@
 			ctx.GlobalSet(utils.EthashDatasetDirFlag.Name, path.Join(ctx.GlobalString(utils.DataDirFlag.Name), ".ethash"))
 		}
 
-		logdir := ""
-		if ctx.GlobalBool(utils.DashboardEnabledFlag.Name) {
-			logdir = (&node.Config{DataDir: utils.MakeDataDir(ctx)}).ResolvePath("logs")
-		}
-		if err := debug.Setup(ctx, logdir); err != nil {
-			return err
-		}
-		return nil
-=======
 		return debug.Setup(ctx, "")
->>>>>>> 58cf5686
 	}
 	app.After = func(ctx *cli.Context) error {
 		debug.Exit()
@@ -494,7 +463,6 @@
 			utils.Fatalf("Failed to start mining: %v", err)
 		}
 	}
-<<<<<<< HEAD
 	// try to limit max rss memory size to 60 % of total memory
 	var mem gosigar.Mem
 	if err := mem.Get(); err == nil {
@@ -529,8 +497,6 @@
 			timer.Reset(interval)
 		}
 	}
-=======
->>>>>>> 58cf5686
 }
 
 // unlockAccounts unlocks any account specifically requested.
