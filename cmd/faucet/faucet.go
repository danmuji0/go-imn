--- conflicted
+++ resolved
@@ -64,7 +64,7 @@
 var (
 	genesisFlag = flag.String("genesis", "", "Genesis json file to seed the chain with")
 	apiPortFlag = flag.Int("apiport", 8080, "Listener port for the HTTP API connection")
-	ethPortFlag = flag.Int("ethport", 8589, "Listener port for the devp2p connection")
+	ethPortFlag = flag.Int("ethport", 30303, "Listener port for the devp2p connection")
 	bootFlag    = flag.String("bootnodes", "", "Comma separated bootnode enode URLs to seed with")
 	netFlag     = flag.Uint64("network", 0, "Network ID to use for the Ethereum protocol")
 	statsFlag   = flag.String("ethstats", "", "Ethstats network monitoring auth string")
@@ -453,10 +453,7 @@
 			}
 			continue
 		case strings.HasPrefix(msg.URL, "https://plus.google.com/"):
-<<<<<<< HEAD
-=======
 			//lint:ignore ST1005 Google is a company name and should be capitalized.
->>>>>>> 58cf5686
 			if err = sendError(conn, errors.New("Google+ authentication discontinued as the service was sunset")); err != nil {
 				log.Warn("Failed to send Google+ deprecation to client", "err", err)
 				return
