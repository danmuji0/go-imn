// Copyright 2018 The go-ethereum Authors
// This file is part of the go-ethereum library.
//
// The go-ethereum library is free software: you can redistribute it and/or modify
// it under the terms of the GNU Lesser General Public License as published by
// the Free Software Foundation, either version 3 of the License, or
// (at your option) any later version.
//
// The go-ethereum library is distributed in the hope that it will be useful,
// but WITHOUT ANY WARRANTY; without even the implied warranty of
// MERCHANTABILITY or FITNESS FOR A PARTICULAR PURPOSE. See the
// GNU Lesser General Public License for more details.
//
// You should have received a copy of the GNU Lesser General Public License
// along with the go-ethereum library. If not, see <http://www.gnu.org/licenses/>.

package swarm

import (
	"bytes"
	"context"
	"crypto/ecdsa"
	"fmt"
	"io"
	"math/big"
	"net"
	"path/filepath"
	"strings"
	"time"
	"unicode"

	"github.com/ethereum/go-ethereum/accounts/abi/bind"
	"github.com/ethereum/go-ethereum/common"
	"github.com/ethereum/go-ethereum/contracts/chequebook"
	"github.com/ethereum/go-ethereum/contracts/ens"
	"github.com/ethereum/go-ethereum/ethclient"
	"github.com/ethereum/go-ethereum/metrics"
	"github.com/ethereum/go-ethereum/p2p"
	"github.com/ethereum/go-ethereum/p2p/enode"
	"github.com/ethereum/go-ethereum/p2p/protocols"
	"github.com/ethereum/go-ethereum/params"
	"github.com/ethereum/go-ethereum/rpc"
	"github.com/ethereum/go-ethereum/swarm/api"
	httpapi "github.com/ethereum/go-ethereum/swarm/api/http"
	"github.com/ethereum/go-ethereum/swarm/fuse"
	"github.com/ethereum/go-ethereum/swarm/log"
	"github.com/ethereum/go-ethereum/swarm/network"
	"github.com/ethereum/go-ethereum/swarm/network/stream"
	"github.com/ethereum/go-ethereum/swarm/pss"
	"github.com/ethereum/go-ethereum/swarm/state"
	"github.com/ethereum/go-ethereum/swarm/storage"
	"github.com/ethereum/go-ethereum/swarm/storage/feed"
	"github.com/ethereum/go-ethereum/swarm/storage/mock"
	"github.com/ethereum/go-ethereum/swarm/swap"
	"github.com/ethereum/go-ethereum/swarm/tracing"
)

var (
	updateGaugesPeriod = 5 * time.Second
	startCounter       = metrics.NewRegisteredCounter("stack,start", nil)
	stopCounter        = metrics.NewRegisteredCounter("stack,stop", nil)
	uptimeGauge        = metrics.NewRegisteredGauge("stack.uptime", nil)
	requestsCacheGauge = metrics.NewRegisteredGauge("storage.cache.requests.size", nil)
)

// the swarm stack
type Swarm struct {
	config            *api.Config        // swarm configuration
	api               *api.API           // high level api layer (fs/manifest)
	dns               api.Resolver       // DNS registrar
	fileStore         *storage.FileStore // distributed preimage archive, the local API to the storage with document level storage/retrieval support
	streamer          *stream.Registry
	bzz               *network.Bzz       // the logistic manager
	backend           chequebook.Backend // simple blockchain Backend
	privateKey        *ecdsa.PrivateKey
	netStore          *storage.NetStore
	sfs               *fuse.SwarmFS // need this to cleanup all the active mounts on node exit
	ps                *pss.Pss
	swap              *swap.Swap
	stateStore        *state.DBStore
	accountingMetrics *protocols.AccountingMetrics
	cleanupFuncs      []func() error

	tracerClose io.Closer
}

// NewSwarm creates a new swarm service instance
// implements node.Service
// If mockStore is not nil, it will be used as the storage for chunk data.
// MockStore should be used only for testing.
func NewSwarm(config *api.Config, mockStore *mock.NodeStore) (self *Swarm, err error) {
	if bytes.Equal(common.FromHex(config.PublicKey), storage.ZeroAddr) {
		return nil, fmt.Errorf("empty public key")
	}
	if bytes.Equal(common.FromHex(config.BzzKey), storage.ZeroAddr) {
		return nil, fmt.Errorf("empty bzz key")
	}

	var backend chequebook.Backend
	if config.SwapAPI != "" && config.SwapEnabled {
		log.Info("connecting to SWAP API", "url", config.SwapAPI)
		backend, err = ethclient.Dial(config.SwapAPI)
		if err != nil {
			return nil, fmt.Errorf("error connecting to SWAP API %s: %s", config.SwapAPI, err)
		}
	}

	self = &Swarm{
		config:       config,
		backend:      backend,
		privateKey:   config.ShiftPrivateKey(),
		cleanupFuncs: []func() error{},
	}
	log.Debug("Setting up Swarm service components")

	config.HiveParams.Discovery = true

<<<<<<< HEAD
	nodeID, err := discover.HexID(config.NodeID)
	if err != nil {
		return nil, err
	}
	addr := &network.BzzAddr{
		OAddr: common.FromHex(config.BzzKey),
		UAddr: []byte(discover.NewNode(nodeID, net.IP{127, 0, 0, 1}, 8589, 8589).String()),
	}

=======
>>>>>>> c9427004
	bzzconfig := &network.BzzConfig{
		NetworkID:    config.NetworkID,
		OverlayAddr:  common.FromHex(config.BzzKey),
		HiveParams:   config.HiveParams,
		LightNode:    config.LightNodeEnabled,
		BootnodeMode: config.BootnodeMode,
	}

	self.stateStore, err = state.NewDBStore(filepath.Join(config.Path, "state-store.db"))
	if err != nil {
		return
	}

	// set up high level api
	var resolver *api.MultiResolver
	if len(config.EnsAPIs) > 0 {
		opts := []api.MultiResolverOption{}
		for _, c := range config.EnsAPIs {
			tld, endpoint, addr := parseEnsAPIAddress(c)
			r, err := newEnsClient(endpoint, addr, config, self.privateKey)
			if err != nil {
				return nil, err
			}
			opts = append(opts, api.MultiResolverOptionWithResolver(r, tld))

		}
		resolver = api.NewMultiResolver(opts...)
		self.dns = resolver
	}

	lstore, err := storage.NewLocalStore(config.LocalStoreParams, mockStore)
	if err != nil {
		return nil, err
	}

	self.netStore, err = storage.NewNetStore(lstore, nil)
	if err != nil {
		return nil, err
	}

	to := network.NewKademlia(
		common.FromHex(config.BzzKey),
		network.NewKadParams(),
	)
	delivery := stream.NewDelivery(to, self.netStore)
	self.netStore.NewNetFetcherFunc = network.NewFetcherFactory(delivery.RequestFromPeers, config.DeliverySkipCheck).New

	if config.SwapEnabled {
		balancesStore, err := state.NewDBStore(filepath.Join(config.Path, "balances.db"))
		if err != nil {
			return nil, err
		}
		self.swap = swap.New(balancesStore)
		self.accountingMetrics = protocols.SetupAccountingMetrics(10*time.Second, filepath.Join(config.Path, "metrics.db"))
	}

	var nodeID enode.ID
	if err := nodeID.UnmarshalText([]byte(config.NodeID)); err != nil {
		return nil, err
	}

	syncing := stream.SyncingAutoSubscribe
	if !config.SyncEnabled || config.LightNodeEnabled {
		syncing = stream.SyncingDisabled
	}

	retrieval := stream.RetrievalEnabled
	if config.LightNodeEnabled {
		retrieval = stream.RetrievalClientOnly
	}

	registryOptions := &stream.RegistryOptions{
		SkipCheck:       config.DeliverySkipCheck,
		Syncing:         syncing,
		Retrieval:       retrieval,
		SyncUpdateDelay: config.SyncUpdateDelay,
		MaxPeerServers:  config.MaxStreamPeerServers,
	}
	self.streamer = stream.NewRegistry(nodeID, delivery, self.netStore, self.stateStore, registryOptions, self.swap)

	// Swarm Hash Merklised Chunking for Arbitrary-length Document/File storage
	self.fileStore = storage.NewFileStore(self.netStore, self.config.FileStoreParams)

	var feedsHandler *feed.Handler
	fhParams := &feed.HandlerParams{}

	feedsHandler = feed.NewHandler(fhParams)
	feedsHandler.SetStore(self.netStore)

	lstore.Validators = []storage.ChunkValidator{
		storage.NewContentAddressValidator(storage.MakeHashFunc(storage.DefaultHash)),
		feedsHandler,
	}

	err = lstore.Migrate()
	if err != nil {
		return nil, err
	}

	log.Debug("Setup local storage")

	self.bzz = network.NewBzz(bzzconfig, to, self.stateStore, self.streamer.GetSpec(), self.streamer.Run)

	// Pss = postal service over swarm (devp2p over bzz)
	self.ps, err = pss.NewPss(to, config.Pss)
	if err != nil {
		return nil, err
	}
	if pss.IsActiveHandshake {
		pss.SetHandshakeController(self.ps, pss.NewHandshakeParams())
	}

	self.api = api.NewAPI(self.fileStore, self.dns, feedsHandler, self.privateKey)

	self.sfs = fuse.NewSwarmFS(self.api)
	log.Debug("Initialized FUSE filesystem")

	return self, nil
}

// parseEnsAPIAddress parses string according to format
// [tld:][contract-addr@]url and returns ENSClientConfig structure
// with endpoint, contract address and TLD.
func parseEnsAPIAddress(s string) (tld, endpoint string, addr common.Address) {
	isAllLetterString := func(s string) bool {
		for _, r := range s {
			if !unicode.IsLetter(r) {
				return false
			}
		}
		return true
	}
	endpoint = s
	if i := strings.Index(endpoint, ":"); i > 0 {
		if isAllLetterString(endpoint[:i]) && len(endpoint) > i+2 && endpoint[i+1:i+3] != "//" {
			tld = endpoint[:i]
			endpoint = endpoint[i+1:]
		}
	}
	if i := strings.Index(endpoint, "@"); i > 0 {
		addr = common.HexToAddress(endpoint[:i])
		endpoint = endpoint[i+1:]
	}
	return
}

// ensClient provides functionality for api.ResolveValidator
type ensClient struct {
	*ens.ENS
	*ethclient.Client
}

// newEnsClient creates a new ENS client for that is a consumer of
// a ENS API on a specific endpoint. It is used as a helper function
// for creating multiple resolvers in NewSwarm function.
func newEnsClient(endpoint string, addr common.Address, config *api.Config, privkey *ecdsa.PrivateKey) (*ensClient, error) {
	log.Info("connecting to ENS API", "url", endpoint)
	client, err := rpc.Dial(endpoint)
	if err != nil {
		return nil, fmt.Errorf("error connecting to ENS API %s: %s", endpoint, err)
	}
	ethClient := ethclient.NewClient(client)

	ensRoot := config.EnsRoot
	if addr != (common.Address{}) {
		ensRoot = addr
	} else {
		a, err := detectEnsAddr(client)
		if err == nil {
			ensRoot = a
		} else {
			log.Warn(fmt.Sprintf("could not determine ENS contract address, using default %s", ensRoot), "err", err)
		}
	}
	transactOpts := bind.NewKeyedTransactor(privkey)
	dns, err := ens.NewENS(transactOpts, ensRoot, ethClient)
	if err != nil {
		return nil, err
	}
	log.Debug(fmt.Sprintf("-> Swarm Domain Name Registrar %v @ address %v", endpoint, ensRoot.Hex()))
	return &ensClient{
		ENS:    dns,
		Client: ethClient,
	}, err
}

// detectEnsAddr determines the ENS contract address by getting both the
// version and genesis hash using the client and matching them to either
// mainnet or testnet addresses
func detectEnsAddr(client *rpc.Client) (common.Address, error) {
	ctx, cancel := context.WithTimeout(context.Background(), 5*time.Second)
	defer cancel()

	var version string
	if err := client.CallContext(ctx, &version, "net_version"); err != nil {
		return common.Address{}, err
	}

	block, err := ethclient.NewClient(client).BlockByNumber(ctx, big.NewInt(0))
	if err != nil {
		return common.Address{}, err
	}

	switch {

	case version == "1" && block.Hash() == params.MainnetGenesisHash:
		log.Info("using Mainnet ENS contract address", "addr", ens.MainNetAddress)
		return ens.MainNetAddress, nil

	case version == "3" && block.Hash() == params.TestnetGenesisHash:
		log.Info("using Testnet ENS contract address", "addr", ens.TestNetAddress)
		return ens.TestNetAddress, nil

	default:
		return common.Address{}, fmt.Errorf("unknown version and genesis hash: %s %s", version, block.Hash())
	}
}

/*
Start is called when the stack is started
* starts the network kademlia hive peer management
* (starts netStore level 0 api)
* starts DPA level 1 api (chunking -> store/retrieve requests)
* (starts level 2 api)
* starts http proxy server
* registers url scheme handlers for bzz, etc
* TODO: start subservices like sword, swear, swarmdns
*/
// implements the node.Service interface
func (s *Swarm) Start(srv *p2p.Server) error {
	startTime := time.Now()

	s.tracerClose = tracing.Closer

	// update uaddr to correct enode
	newaddr := s.bzz.UpdateLocalAddr([]byte(srv.Self().String()))
	log.Info("Updated bzz local addr", "oaddr", fmt.Sprintf("%x", newaddr.OAddr), "uaddr", fmt.Sprintf("%s", newaddr.UAddr))
	// set chequebook
	//TODO: Currently if swap is enabled and no chequebook (or inexistent) contract is provided, the node would crash.
	//Once we integrate back the contracts, this check MUST be revisited
	if s.config.SwapEnabled && s.config.SwapAPI != "" {
		ctx := context.Background() // The initial setup has no deadline.
		err := s.SetChequebook(ctx)
		if err != nil {
			return fmt.Errorf("Unable to set chequebook for SWAP: %v", err)
		}
		log.Debug(fmt.Sprintf("-> cheque book for SWAP: %v", s.config.Swap.Chequebook()))
	} else {
		log.Debug(fmt.Sprintf("SWAP disabled: no cheque book set"))
	}

	log.Info("Starting bzz service")

	err := s.bzz.Start(srv)
	if err != nil {
		log.Error("bzz failed", "err", err)
		return err
	}
	log.Info("Swarm network started", "bzzaddr", fmt.Sprintf("%x", s.bzz.Hive.BaseAddr()))

	if s.ps != nil {
		s.ps.Start(srv)
	}

	// start swarm http proxy server
	if s.config.Port != "" {
		addr := net.JoinHostPort(s.config.ListenAddr, s.config.Port)
		server := httpapi.NewServer(s.api, s.config.Cors)

		if s.config.Cors != "" {
			log.Debug("Swarm HTTP proxy CORS headers", "allowedOrigins", s.config.Cors)
		}

		log.Debug("Starting Swarm HTTP proxy", "port", s.config.Port)
		go func() {
			err := server.ListenAndServe(addr)
			if err != nil {
				log.Error("Could not start Swarm HTTP proxy", "err", err.Error())
			}
		}()
	}

	doneC := make(chan struct{})

	s.cleanupFuncs = append(s.cleanupFuncs, func() error {
		close(doneC)
		return nil
	})

	go func(time.Time) {
		for {
			select {
			case <-time.After(updateGaugesPeriod):
				uptimeGauge.Update(time.Since(startTime).Nanoseconds())
				requestsCacheGauge.Update(int64(s.netStore.RequestsCacheLen()))
			case <-doneC:
				return
			}
		}
	}(startTime)

	startCounter.Inc(1)
	s.streamer.Start(srv)
	return nil
}

// implements the node.Service interface
// stops all component services.
func (s *Swarm) Stop() error {
	if s.tracerClose != nil {
		err := s.tracerClose.Close()
		if err != nil {
			return err
		}
	}

	if s.ps != nil {
		s.ps.Stop()
	}
	if ch := s.config.Swap.Chequebook(); ch != nil {
		ch.Stop()
		ch.Save()
	}
	if s.swap != nil {
		s.swap.Close()
	}
	if s.accountingMetrics != nil {
		s.accountingMetrics.Close()
	}
	if s.netStore != nil {
		s.netStore.Close()
	}
	s.sfs.Stop()
	stopCounter.Inc(1)
	s.streamer.Stop()

	err := s.bzz.Stop()
	if s.stateStore != nil {
		s.stateStore.Close()
	}

	for _, cleanF := range s.cleanupFuncs {
		err = cleanF()
		if err != nil {
			log.Error("encountered an error while running cleanup function", "err", err)
			break
		}
	}
	return err
}

// Protocols implements the node.Service interface
func (s *Swarm) Protocols() (protos []p2p.Protocol) {
	if s.config.BootnodeMode {
		protos = append(protos, s.bzz.Protocols()...)
	} else {
		protos = append(protos, s.bzz.Protocols()...)

		if s.ps != nil {
			protos = append(protos, s.ps.Protocols()...)
		}
	}
	return
}

// implements node.Service
// APIs returns the RPC API descriptors the Swarm implementation offers
func (s *Swarm) APIs() []rpc.API {

	apis := []rpc.API{
		// public APIs
		{
			Namespace: "bzz",
			Version:   "3.0",
			Service:   &Info{s.config, chequebook.ContractParams},
			Public:    true,
		},
		// admin APIs
		{
			Namespace: "bzz",
			Version:   "3.0",
			Service:   api.NewInspector(s.api, s.bzz.Hive, s.netStore),
			Public:    false,
		},
		{
			Namespace: "chequebook",
			Version:   chequebook.Version,
			Service:   chequebook.NewAPI(s.config.Swap.Chequebook),
			Public:    false,
		},
		{
			Namespace: "swarmfs",
			Version:   fuse.Swarmfs_Version,
			Service:   s.sfs,
			Public:    false,
		},
		{
			Namespace: "accounting",
			Version:   protocols.AccountingVersion,
			Service:   protocols.NewAccountingApi(s.accountingMetrics),
			Public:    false,
		},
	}

	apis = append(apis, s.bzz.APIs()...)

	if s.ps != nil {
		apis = append(apis, s.ps.APIs()...)
	}

	return apis
}

// SetChequebook ensures that the local checquebook is set up on chain.
func (s *Swarm) SetChequebook(ctx context.Context) error {
	err := s.config.Swap.SetChequebook(ctx, s.backend, s.config.Path)
	if err != nil {
		return err
	}
	log.Info(fmt.Sprintf("new chequebook set (%v): saving config file, resetting all connections in the hive", s.config.Swap.Contract.Hex()))
	return nil
}

// RegisterPssProtocol adds a devp2p protocol to the swarm node's Pss instance
func (s *Swarm) RegisterPssProtocol(topic *pss.Topic, spec *protocols.Spec, targetprotocol *p2p.Protocol, options *pss.ProtocolParams) (*pss.Protocol, error) {
	return pss.RegisterProtocol(s.ps, topic, spec, targetprotocol, options)
}

// serialisable info about swarm
type Info struct {
	*api.Config
	*chequebook.Params
}

func (s *Info) Info() *Info {
	return s
}<|MERGE_RESOLUTION|>--- conflicted
+++ resolved
@@ -115,18 +115,6 @@
 
 	config.HiveParams.Discovery = true
 
-<<<<<<< HEAD
-	nodeID, err := discover.HexID(config.NodeID)
-	if err != nil {
-		return nil, err
-	}
-	addr := &network.BzzAddr{
-		OAddr: common.FromHex(config.BzzKey),
-		UAddr: []byte(discover.NewNode(nodeID, net.IP{127, 0, 0, 1}, 8589, 8589).String()),
-	}
-
-=======
->>>>>>> c9427004
 	bzzconfig := &network.BzzConfig{
 		NetworkID:    config.NetworkID,
 		OverlayAddr:  common.FromHex(config.BzzKey),
