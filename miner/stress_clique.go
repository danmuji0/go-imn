// Copyright 2018 The go-ethereum Authors
// This file is part of the go-ethereum library.
//
// The go-ethereum library is free software: you can redistribute it and/or modify
// it under the terms of the GNU Lesser General Public License as published by
// the Free Software Foundation, either version 3 of the License, or
// (at your option) any later version.
//
// The go-ethereum library is distributed in the hope that it will be useful,
// but WITHOUT ANY WARRANTY; without even the implied warranty of
// MERCHANTABILITY or FITNESS FOR A PARTICULAR PURPOSE. See the
// GNU Lesser General Public License for more details.
//
// You should have received a copy of the GNU Lesser General Public License
// along with the go-ethereum library. If not, see <http://www.gnu.org/licenses/>.

// +build none

// This file contains a miner stress test based on the Clique consensus engine.
package main

import (
	"bytes"
	"crypto/ecdsa"
	"io/ioutil"
	"math/big"
	"math/rand"
	"os"
	"time"

	"github.com/ethereum/go-ethereum/accounts/keystore"
	"github.com/ethereum/go-ethereum/common"
	"github.com/ethereum/go-ethereum/common/fdlimit"
	"github.com/ethereum/go-ethereum/core"
	"github.com/ethereum/go-ethereum/core/types"
	"github.com/ethereum/go-ethereum/crypto"
	"github.com/ethereum/go-ethereum/eth"
	"github.com/ethereum/go-ethereum/eth/downloader"
	"github.com/ethereum/go-ethereum/log"
	"github.com/ethereum/go-ethereum/miner"
	"github.com/ethereum/go-ethereum/node"
	"github.com/ethereum/go-ethereum/p2p"
	"github.com/ethereum/go-ethereum/p2p/enode"
	"github.com/ethereum/go-ethereum/params"
)

func main() {
	log.Root().SetHandler(log.LvlFilterHandler(log.LvlInfo, log.StreamHandler(os.Stderr, log.TerminalFormat(true))))
	fdlimit.Raise(2048)

	// Generate a batch of accounts to seal and fund with
	faucets := make([]*ecdsa.PrivateKey, 128)
	for i := 0; i < len(faucets); i++ {
		faucets[i], _ = crypto.GenerateKey()
	}
	sealers := make([]*ecdsa.PrivateKey, 4)
	for i := 0; i < len(sealers); i++ {
		sealers[i], _ = crypto.GenerateKey()
	}
	// Create a Clique network based off of the Rinkeby config
	genesis := makeGenesis(faucets, sealers)

	var (
		nodes  []*node.Node
		enodes []*enode.Node
	)
	for _, sealer := range sealers {
		// Start the node and wait until it's up
		node, err := makeSealer(genesis)
		if err != nil {
			panic(err)
		}
		defer node.Close()

		for node.Server().NodeInfo().Ports.Listener == 0 {
			time.Sleep(250 * time.Millisecond)
		}
		// Connect the node to al the previous ones
		for _, n := range enodes {
			node.Server().AddPeer(n)
		}
		// Start tracking the node and it's enode
		nodes = append(nodes, node)
		enodes = append(enodes, node.Server().Self())

		// Inject the signer key and start sealing with it
		store := node.AccountManager().Backends(keystore.KeyStoreType)[0].(*keystore.KeyStore)
		signer, err := store.ImportECDSA(sealer, "")
		if err != nil {
			panic(err)
		}
		if err := store.Unlock(signer, ""); err != nil {
			panic(err)
		}
	}
	// Iterate over all the nodes and start signing with them
	time.Sleep(3 * time.Second)

	for _, node := range nodes {
		var ethereum *eth.Ethereum
		if err := node.Service(&ethereum); err != nil {
			panic(err)
		}
		if err := ethereum.StartMining(1); err != nil {
			panic(err)
		}
	}
	time.Sleep(3 * time.Second)

	// Start injecting transactions from the faucet like crazy
	nonces := make([]uint64, len(faucets))
	for {
		index := rand.Intn(len(faucets))

		// Fetch the accessor for the relevant signer
		var ethereum *eth.Ethereum
		if err := nodes[index%len(nodes)].Service(&ethereum); err != nil {
			panic(err)
		}
		// Create a self transaction and inject into the pool
		tx, err := types.SignTx(types.NewTransaction(nonces[index], crypto.PubkeyToAddress(faucets[index].PublicKey), new(big.Int), 21000, big.NewInt(100000000000), nil), types.HomesteadSigner{}, faucets[index])
		if err != nil {
			panic(err)
		}
		if err := ethereum.TxPool().AddLocal(tx); err != nil {
			panic(err)
		}
		nonces[index]++

		// Wait if we're too saturated
		if pend, _ := ethereum.TxPool().Stats(); pend > 2048 {
			time.Sleep(100 * time.Millisecond)
		}
	}
}

// makeGenesis creates a custom Clique genesis block based on some pre-defined
// signer and faucet accounts.
func makeGenesis(faucets []*ecdsa.PrivateKey, sealers []*ecdsa.PrivateKey) *core.Genesis {
	// Create a Clique network based off of the Rinkeby config
	genesis := core.DefaultRinkebyGenesisBlock()
	genesis.GasLimit = 25000000

	genesis.Config.ChainID = big.NewInt(18)
	genesis.Config.Clique.Period = 1
	genesis.Config.EIP150Hash = common.Hash{}

	genesis.Alloc = core.GenesisAlloc{}
	for _, faucet := range faucets {
		genesis.Alloc[crypto.PubkeyToAddress(faucet.PublicKey)] = core.GenesisAccount{
			Balance: new(big.Int).Exp(big.NewInt(2), big.NewInt(128), nil),
		}
	}
	// Sort the signers and embed into the extra-data section
	signers := make([]common.Address, len(sealers))
	for i, sealer := range sealers {
		signers[i] = crypto.PubkeyToAddress(sealer.PublicKey)
	}
	for i := 0; i < len(signers); i++ {
		for j := i + 1; j < len(signers); j++ {
			if bytes.Compare(signers[i][:], signers[j][:]) > 0 {
				signers[i], signers[j] = signers[j], signers[i]
			}
		}
	}
	genesis.ExtraData = make([]byte, 32+len(signers)*common.AddressLength+65)
	for i, signer := range signers {
		copy(genesis.ExtraData[32+i*common.AddressLength:], signer[:])
	}
	// Return the genesis block for initialization
	return genesis
}

func makeSealer(genesis *core.Genesis) (*node.Node, error) {
	// Define the basic configurations for the Ethereum node
	datadir, _ := ioutil.TempDir("", "")

	config := &node.Config{
		Name:    "geth",
		Version: params.Version,
		DataDir: datadir,
		P2P: p2p.Config{
			ListenAddr:  "0.0.0.0:0",
			NoDiscovery: true,
			MaxPeers:    25,
		},
		NoUSB: true,
	}
	// Start the node and configure a full Ethereum node on it
	stack, err := node.New(config)
	if err != nil {
		return nil, err
	}
	if err := stack.Register(func(ctx *node.ServiceContext) (node.Service, error) {
		return eth.New(ctx, &eth.Config{
			Genesis:         genesis,
			NetworkId:       genesis.Config.ChainID.Uint64(),
			SyncMode:        downloader.FullSync,
			DatabaseCache:   256,
			DatabaseHandles: 256,
			TxPool:          core.DefaultTxPoolConfig,
			GPO:             eth.DefaultConfig.GPO,
<<<<<<< HEAD
			Miner: Config{
=======
			Miner: miner.Config{
>>>>>>> 58cf5686
				GasFloor: genesis.GasLimit * 9 / 10,
				GasCeil:  genesis.GasLimit * 11 / 10,
				GasPrice: big.NewInt(1),
				Recommit: time.Second,
			},
		})
	}); err != nil {
		return nil, err
	}
	// Start the node and return if successful
	return stack, stack.Start()
}<|MERGE_RESOLUTION|>--- conflicted
+++ resolved
@@ -200,11 +200,7 @@
 			DatabaseHandles: 256,
 			TxPool:          core.DefaultTxPoolConfig,
 			GPO:             eth.DefaultConfig.GPO,
-<<<<<<< HEAD
-			Miner: Config{
-=======
 			Miner: miner.Config{
->>>>>>> 58cf5686
 				GasFloor: genesis.GasLimit * 9 / 10,
 				GasCeil:  genesis.GasLimit * 11 / 10,
 				GasPrice: big.NewInt(1),
