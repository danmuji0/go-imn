--- conflicted
+++ resolved
@@ -99,34 +99,19 @@
 	uncleBlock *types.Block
 }
 
-<<<<<<< HEAD
-func newTestWorkerBackend(t *testing.T, chainConfig *params.ChainConfig, engine consensus.Engine, n int) *testWorkerBackend {
-	var (
-		db    = rawdb.NewMemoryDatabase()
-		gspec = core.Genesis{
-			Config: chainConfig,
-			Alloc:  core.GenesisAlloc{testBankAddress: {Balance: testBankFunds}},
-		}
-	)
-=======
 func newTestWorkerBackend(t *testing.T, chainConfig *params.ChainConfig, engine consensus.Engine, db ethdb.Database, n int) *testWorkerBackend {
 	var gspec = core.Genesis{
 		Config: chainConfig,
 		Alloc:  core.GenesisAlloc{testBankAddress: {Balance: testBankFunds}},
 	}
->>>>>>> 58cf5686
 
 	switch e := engine.(type) {
 	case *clique.Clique:
 		gspec.ExtraData = make([]byte, 32+common.AddressLength+crypto.SignatureLength)
-<<<<<<< HEAD
-		copy(gspec.ExtraData[32:], testBankAddress[:])
-=======
 		copy(gspec.ExtraData[32:32+common.AddressLength], testBankAddress.Bytes())
 		e.Authorize(testBankAddress, func(account accounts.Account, s string, data []byte) ([]byte, error) {
 			return crypto.Sign(crypto.Keccak256(data), testBankKey)
 		})
->>>>>>> 58cf5686
 	case *ethash.Ethash:
 	default:
 		t.Fatalf("unexpected consensus engine type: %T", engine)
@@ -194,11 +179,7 @@
 func newTestWorker(t *testing.T, chainConfig *params.ChainConfig, engine consensus.Engine, db ethdb.Database, blocks int) (*worker, *testWorkerBackend) {
 	backend := newTestWorkerBackend(t, chainConfig, engine, db, blocks)
 	backend.txPool.AddLocals(pendingTxs)
-<<<<<<< HEAD
-	w := newWorker(testConfig, chainConfig, engine, backend, new(event.TypeMux), nil)
-=======
 	w := newWorker(testConfig, chainConfig, engine, backend, new(event.TypeMux), nil, false)
->>>>>>> 58cf5686
 	w.setEtherbase(testBankAddress)
 	return w, backend
 }
@@ -206,14 +187,9 @@
 func TestGenerateBlockAndImportEthash(t *testing.T) {
 	testGenerateBlockAndImport(t, false)
 }
-<<<<<<< HEAD
-func TestPendingStateAndBlockClique(t *testing.T) {
-	testPendingStateAndBlock(t, cliqueChainConfig, clique.New(cliqueChainConfig.Clique, rawdb.NewMemoryDatabase()))
-=======
 
 func TestGenerateBlockAndImportClique(t *testing.T) {
 	testGenerateBlockAndImport(t, true)
->>>>>>> 58cf5686
 }
 
 func testGenerateBlockAndImport(t *testing.T, isClique bool) {
@@ -324,11 +300,7 @@
 	for i := 0; i < 2; i += 1 {
 		select {
 		case <-taskCh:
-<<<<<<< HEAD
-		case <-time.NewTimer(2 * time.Second).C:
-=======
 		case <-time.NewTimer(3 * time.Second).C:
->>>>>>> 58cf5686
 			t.Error("new task timeout")
 		}
 	}
